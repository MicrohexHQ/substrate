// Copyright 2017-2019 Parity Technologies (UK) Ltd.
// This file is part of Substrate.

// Substrate is free software: you can redistribute it and/or modify
// it under the terms of the GNU General Public License as published by
// the Free Software Foundation, either version 3 of the License, or
// (at your option) any later version.

// Substrate is distributed in the hope that it will be useful,
// but WITHOUT ANY WARRANTY; without even the implied warranty of
// MERCHANTABILITY or FITNESS FOR A PARTICULAR PURPOSE.  See the
// GNU General Public License for more details.

// You should have received a copy of the GNU General Public License
// along with Substrate.  If not, see <http://www.gnu.org/licenses/>.

//! # Balances Module
//!
//! The Balances module provides functionality for handling accounts and balances.
//!
//! - [`balances::Trait`](./trait.Trait.html)
//! - [`Call`](./enum.Call.html)
//! - [`Module`](./struct.Module.html)
//!
//! ## Overview
//!
//! The Balances module provides functions for:
//!
//! - Getting and setting free balances.
//! - Retrieving total, reserved and unreserved balances.
//! - Repatriating a reserved balance to a beneficiary account that exists.
//! - Transferring a balance between accounts (when not reserved).
//! - Slashing an account balance.
//! - Account creation and removal.
//! - Managing total issuance.
//! - Setting and managing locks.
//!
//! ### Terminology
//!
//! - **Existential Deposit:** The minimum balance required to create or keep an account open. This prevents
//! "dust accounts" from filling storage.
//! - **Total Issuance:** The total number of units in existence in a system.
//! - **Reaping an account:** The act of removing an account by resetting its nonce. Happens after its balance is set
//! to zero.
//! - **Free Balance:** The portion of a balance that is not reserved. The free balance is the only balance that matters
//! for most operations. When this balance falls below the existential deposit, most functionality of the account is
//! removed. When both it and the reserved balance are deleted, then the account is said to be dead.
//! - **Reserved Balance:** Reserved balance still belongs to the account holder, but is suspended. Reserved balance
//! can still be slashed, but only after all the free balance has been slashed. If the reserved balance falls below the
//! existential deposit then it and any related functionality will be deleted. When both it and the free balance are
//! deleted, then the account is said to be dead.
//! - **Imbalance:** A condition when some funds were credited or debited without equal and opposite accounting
//! (i.e. a difference between total issuance and account balances). Functions that result in an imbalance will
//! return an object of the `Imbalance` trait that can be managed within your runtime logic. (If an imbalance is
//! simply dropped, it should automatically maintain any book-keeping such as total issuance.)
//! - **Lock:** A freeze on a specified amount of an account's free balance until a specified block number. Multiple
//! locks always operate over the same funds, so they "overlay" rather than "stack".
//! - **Vesting:** Similar to a lock, this is another, but independent, liquidity restriction that reduces linearly
//! over time.
//!
//! ### Implementations
//!
//! The Balances module provides implementations for the following traits. If these traits provide the functionality
//! that you need, then you can avoid coupling with the Balances module.
//!
//! - [`Currency`](../srml_support/traits/trait.Currency.html): Functions for dealing with a
//! fungible assets system.
//! - [`ReservableCurrency`](../srml_support/traits/trait.ReservableCurrency.html):
//! Functions for dealing with assets that can be reserved from an account.
//! - [`LockableCurrency`](../srml_support/traits/trait.LockableCurrency.html): Functions for
//! dealing with accounts that allow liquidity restrictions.
//! - [`Imbalance`](../srml_support/traits/trait.Imbalance.html): Functions for handling
//! imbalances between total issuance in the system and account balances. Must be used when a function
//! creates new funds (e.g. a reward) or destroys some funds (e.g. a system fee).
//! - [`MakePayment`](../srml_support/traits/trait.MakePayment.html): Simple trait designed
//! for hooking into a transaction payment.
//! - [`IsDeadAccount`](../srml_system/trait.IsDeadAccount.html): Determiner to say whether a
//! given account is unused.
//!
//! ## Interface
//!
//! ### Dispatchable Functions
//!
//! - `transfer` - Transfer some liquid free balance to another account.
//! - `set_balance` - Set the balances of a given account. The origin of this call must be root.
//!
//! ### Public Functions
//!
//! - `vesting_balance` - Get the amount that is currently being vested and cannot be transferred out of this account.
//!
//! ## Usage
//!
//! The following examples show how to use the Balances module in your custom module.
//!
//! ### Examples from the SRML
//!
//! The Contract module uses the `Currency` trait to handle gas payment, and its types inherit from `Currency`:
//!
//! ```
//! use srml_support::traits::Currency;
//! # pub trait Trait: system::Trait {
//! # 	type Currency: Currency<Self::AccountId>;
//! # }
//!
//! pub type BalanceOf<T> = <<T as Trait>::Currency as Currency<<T as system::Trait>::AccountId>>::Balance;
//! pub type NegativeImbalanceOf<T> = <<T as Trait>::Currency as Currency<<T as system::Trait>::AccountId>>::NegativeImbalance;
//!
//! # fn main() {}
//! ```
//!
//! The Staking module uses the `LockableCurrency` trait to lock a stash account's funds:
//!
//! ```
//! use srml_support::traits::{WithdrawReasons, LockableCurrency};
//! use primitives::traits::Bounded;
//! pub trait Trait: system::Trait {
//! 	type Currency: LockableCurrency<Self::AccountId, Moment=Self::BlockNumber>;
//! }
//! # struct StakingLedger<T: Trait> {
//! # 	stash: <T as system::Trait>::AccountId,
//! # 	total: <<T as Trait>::Currency as srml_support::traits::Currency<<T as system::Trait>::AccountId>>::Balance,
//! # 	phantom: std::marker::PhantomData<T>,
//! # }
//! # const STAKING_ID: [u8; 8] = *b"staking ";
//!
//! fn update_ledger<T: Trait>(
//! 	controller: &T::AccountId,
//! 	ledger: &StakingLedger<T>
//! ) {
//! 	T::Currency::set_lock(
//! 		STAKING_ID,
//! 		&ledger.stash,
//! 		ledger.total,
//! 		T::BlockNumber::max_value(),
//! 		WithdrawReasons::all()
//! 	);
//! 	// <Ledger<T>>::insert(controller, ledger); // Commented out as we don't have access to Staking's storage here.
//! }
//! # fn main() {}
//! ```
//!
//! ## Genesis config
//!
//! The Balances module depends on the [`GenesisConfig`](./struct.GenesisConfig.html).
//!
//! ## Assumptions
//!
//! * Total issued balanced of all accounts should be less than `Trait::Balance::max_value()`.

#![cfg_attr(not(feature = "std"), no_std)]

use rstd::prelude::*;
use rstd::{cmp, result, mem};
use parity_codec::{Codec, Encode, Decode};
use srml_support::{StorageValue, StorageMap, Parameter, decl_event, decl_storage, decl_module};
use srml_support::traits::{
	UpdateBalanceOutcome, Currency, OnFreeBalanceZero, OnUnbalanced,
	WithdrawReason, WithdrawReasons, LockIdentifier, LockableCurrency, ExistenceRequirement,
	Imbalance, SignedImbalance, ReservableCurrency, Get,
};
use srml_support::dispatch::Result;
use primitives::traits::{
	Zero, SimpleArithmetic, StaticLookup, Member, CheckedAdd, CheckedSub, MaybeSerializeDebug,
	Saturating, Bounded, SignedExtension, SaturatedConversion, DispatchError
};
<<<<<<< HEAD
use primitives::transaction_validity::{TransactionPriority, ValidTransaction};
use primitives::weights::DispatchInfo;
=======
use primitives::weights::Weight;
>>>>>>> afa58301
use system::{IsDeadAccount, OnNewAccount, ensure_signed, ensure_root};

mod mock;
mod tests;

pub use self::imbalances::{PositiveImbalance, NegativeImbalance};

pub const DEFAULT_EXISTENTIAL_DEPOSIT: u32 = 0;
pub const DEFAULT_TRANSFER_FEE: u32 = 0;
pub const DEFAULT_CREATION_FEE: u32 = 0;
pub const DEFAULT_TRANSACTION_BASE_FEE: u32 = 0;
pub const DEFAULT_TRANSACTION_BYTE_FEE: u32 = 0;

pub trait Subtrait<I: Instance = DefaultInstance>: system::Trait {
	/// The balance of an account.
	type Balance: Parameter + Member + SimpleArithmetic + Codec + Default + Copy +
		MaybeSerializeDebug + From<Self::BlockNumber>;

	/// A function that is invoked when the free-balance has fallen below the existential deposit and
	/// has been reduced to zero.
	///
	/// Gives a chance to clean up resources associated with the given account.
	type OnFreeBalanceZero: OnFreeBalanceZero<Self::AccountId>;

	/// Handler for when a new account is created.
	type OnNewAccount: OnNewAccount<Self::AccountId>;

	/// The minimum amount required to keep an account open.
	type ExistentialDeposit: Get<Self::Balance>;

	/// The fee required to make a transfer.
	type TransferFee: Get<Self::Balance>;

	/// The fee required to create an account.
	type CreationFee: Get<Self::Balance>;

	/// The fee to be paid for making a transaction; the base.
	type TransactionBaseFee: Get<Self::Balance>;

	/// The fee to be paid for making a transaction; the per-byte portion.
	type TransactionByteFee: Get<Self::Balance>;
}

pub trait Trait<I: Instance = DefaultInstance>: system::Trait {
	/// The balance of an account.
	type Balance: Parameter + Member + SimpleArithmetic + Codec + Default + Copy +
		MaybeSerializeDebug + From<Self::BlockNumber>;

	/// A function that is invoked when the free-balance has fallen below the existential deposit and
	/// has been reduced to zero.
	///
	/// Gives a chance to clean up resources associated with the given account.
	type OnFreeBalanceZero: OnFreeBalanceZero<Self::AccountId>;

	/// Handler for when a new account is created.
	type OnNewAccount: OnNewAccount<Self::AccountId>;

	/// Handler for the unbalanced reduction when taking transaction fees.
	type TransactionPayment: OnUnbalanced<NegativeImbalance<Self, I>>;

	/// Handler for the unbalanced reduction when taking fees associated with balance
	/// transfer (which may also include account creation).
	type TransferPayment: OnUnbalanced<NegativeImbalance<Self, I>>;

	/// Handler for the unbalanced reduction when removing a dust account.
	type DustRemoval: OnUnbalanced<NegativeImbalance<Self, I>>;

	/// The overarching event type.
	type Event: From<Event<Self, I>> + Into<<Self as system::Trait>::Event>;

	/// The minimum amount required to keep an account open.
	type ExistentialDeposit: Get<Self::Balance>;

	/// The fee required to make a transfer.
	type TransferFee: Get<Self::Balance>;

	/// The fee required to create an account.
	type CreationFee: Get<Self::Balance>;

	/// The fee to be paid for making a transaction; the base.
	type TransactionBaseFee: Get<Self::Balance>;

	/// The fee to be paid for making a transaction; the per-byte portion.
	type TransactionByteFee: Get<Self::Balance>;
}

impl<T: Trait<I>, I: Instance> Subtrait<I> for T {
	type Balance = T::Balance;
	type OnFreeBalanceZero = T::OnFreeBalanceZero;
	type OnNewAccount = T::OnNewAccount;
	type ExistentialDeposit = T::ExistentialDeposit;
	type TransferFee = T::TransferFee;
	type CreationFee = T::CreationFee;
	type TransactionBaseFee = T::TransactionBaseFee;
	type TransactionByteFee = T::TransactionByteFee;
}

decl_event!(
	pub enum Event<T, I: Instance = DefaultInstance> where
		<T as system::Trait>::AccountId,
		<T as Trait<I>>::Balance
	{
		/// A new account was created.
		NewAccount(AccountId, Balance),
		/// An account was reaped.
		ReapedAccount(AccountId),
		/// Transfer succeeded (from, to, value, fees).
		Transfer(AccountId, AccountId, Balance, Balance),
	}
);

/// Struct to encode the vesting schedule of an individual account.
#[derive(Encode, Decode, Copy, Clone, PartialEq, Eq)]
#[cfg_attr(feature = "std", derive(Debug))]
pub struct VestingSchedule<Balance, BlockNumber> {
	/// Locked amount at genesis.
	pub locked: Balance,
	/// Amount that gets unlocked every block after `starting_block`.
	pub per_block: Balance,
	/// Starting block for unlocking(vesting).
	pub starting_block: BlockNumber,
}

impl<Balance: SimpleArithmetic + Copy, BlockNumber: SimpleArithmetic + Copy> VestingSchedule<Balance, BlockNumber> {
	/// Amount locked at block `n`.
	pub fn locked_at(&self, n: BlockNumber) -> Balance
		where Balance: From<BlockNumber>
	{
		// Number of blocks that count toward vesting
		// Saturating to 0 when n < starting_block
		let vested_block_count = n.saturating_sub(self.starting_block);
		// Return amount that is still locked in vesting
		if let Some(x) = Balance::from(vested_block_count).checked_mul(&self.per_block) {
			self.locked.max(x) - x
		} else {
			Zero::zero()
		}
	}
}

#[derive(Encode, Decode, Clone, PartialEq, Eq)]
#[cfg_attr(feature = "std", derive(Debug))]
pub struct BalanceLock<Balance, BlockNumber> {
	pub id: LockIdentifier,
	pub amount: Balance,
	pub until: BlockNumber,
	pub reasons: WithdrawReasons,
}

decl_storage! {
	trait Store for Module<T: Trait<I>, I: Instance=DefaultInstance> as Balances {
		/// The total units issued in the system.
		pub TotalIssuance get(total_issuance) build(|config: &GenesisConfig<T, I>| {
			config.balances.iter().fold(Zero::zero(), |acc: T::Balance, &(_, n)| acc + n)
		}): T::Balance;

		/// Information regarding the vesting of a given account.
		pub Vesting get(vesting) build(|config: &GenesisConfig<T, I>| {
			// Generate initial vesting configuration
			// * who - Account which we are generating vesting configuration for
			// * begin - Block when the account will start to vest
			// * length - Number of blocks from `begin` until fully vested
			// * liquid - Number of units which can be spent before vesting begins
			config.vesting.iter().filter_map(|&(ref who, begin, length, liquid)| {
				let length = <T::Balance as From<T::BlockNumber>>::from(length);

				config.balances.iter()
					.find(|&&(ref w, _)| w == who)
					.map(|&(_, balance)| {
						// Total genesis `balance` minus `liquid` equals funds locked for vesting
						let locked = balance.saturating_sub(liquid);
						// Number of units unlocked per block after `begin`
						let per_block = locked / length.max(primitives::traits::One::one());

						(who.clone(), VestingSchedule {
							locked: locked,
							per_block: per_block,
							starting_block: begin
						})
					})
			}).collect::<Vec<_>>()
		}): map T::AccountId => Option<VestingSchedule<T::Balance, T::BlockNumber>>;

		/// The 'free' balance of a given account.
		///
		/// This is the only balance that matters in terms of most operations on tokens. It
		/// alone is used to determine the balance when in the contract execution environment. When this
		/// balance falls below the value of `ExistentialDeposit`, then the 'current account' is
		/// deleted: specifically `FreeBalance`. Further, the `OnFreeBalanceZero` callback
		/// is invoked, giving a chance to external modules to clean up data associated with
		/// the deleted account.
		///
		/// `system::AccountNonce` is also deleted if `ReservedBalance` is also zero (it also gets
		/// collapsed to zero if it ever becomes less than `ExistentialDeposit`.
		pub FreeBalance get(free_balance)
			build(|config: &GenesisConfig<T, I>| config.balances.clone()):
			map T::AccountId => T::Balance;

		/// The amount of the balance of a given account that is externally reserved; this can still get
		/// slashed, but gets slashed last of all.
		///
		/// This balance is a 'reserve' balance that other subsystems use in order to set aside tokens
		/// that are still 'owned' by the account holder, but which are suspendable.
		///
		/// When this balance falls below the value of `ExistentialDeposit`, then this 'reserve account'
		/// is deleted: specifically, `ReservedBalance`.
		///
		/// `system::AccountNonce` is also deleted if `FreeBalance` is also zero (it also gets
		/// collapsed to zero if it ever becomes less than `ExistentialDeposit`.)
		pub ReservedBalance get(reserved_balance): map T::AccountId => T::Balance;

		/// Any liquidity locks on some account balances.
		pub Locks get(locks): map T::AccountId => Vec<BalanceLock<T::Balance, T::BlockNumber>>;
	}
	add_extra_genesis {
		config(balances): Vec<(T::AccountId, T::Balance)>;
		config(vesting): Vec<(T::AccountId, T::BlockNumber, T::BlockNumber, T::Balance)>;
		// ^^ begin, length, amount liquid at genesis
	}
}

decl_module! {
	pub struct Module<T: Trait<I>, I: Instance = DefaultInstance> for enum Call where origin: T::Origin {
		/// The minimum amount required to keep an account open.
		const ExistentialDeposit: T::Balance = T::ExistentialDeposit::get();

		/// The fee required to make a transfer.
		const TransferFee: T::Balance = T::TransferFee::get();

		/// The fee required to create an account.
		const CreationFee: T::Balance = T::CreationFee::get();

		/// The fee to be paid for making a transaction; the base.
		const TransactionBaseFee: T::Balance = T::TransactionBaseFee::get();

		/// The fee to be paid for making a transaction; the per-byte portion.
		const TransactionByteFee: T::Balance = T::TransactionByteFee::get();

		fn deposit_event<T, I>() = default;

		/// Transfer some liquid free balance to another account.
		///
		/// `transfer` will set the `FreeBalance` of the sender and receiver.
		/// It will decrease the total issuance of the system by the `TransferFee`.
		/// If the sender's account is below the existential deposit as a result
		/// of the transfer, the account will be reaped.
		///
		/// The dispatch origin for this call must be `Signed` by the transactor.
		///
		/// # <weight>
		/// - Dependent on arguments but not critical, given proper implementations for
		///   input config types. See related functions below.
		/// - It contains a limited number of reads and writes internally and no complex computation.
		///
		/// Related functions:
		///
		///   - `ensure_can_withdraw` is always called internally but has a bounded complexity.
		///   - Transferring balances to accounts that did not exist before will cause
		///      `T::OnNewAccount::on_new_account` to be called.
		///   - Removing enough funds from an account will trigger
		///     `T::DustRemoval::on_unbalanced` and `T::OnFreeBalanceZero::on_free_balance_zero`.
		///
		/// # </weight>
		pub fn transfer(
			origin,
			dest: <T::Lookup as StaticLookup>::Source,
			#[compact] value: T::Balance
		) {
			let transactor = ensure_signed(origin)?;
			let dest = T::Lookup::lookup(dest)?;
			<Self as Currency<_>>::transfer(&transactor, &dest, value)?;
		}

		/// Set the balances of a given account.
		///
		/// This will alter `FreeBalance` and `ReservedBalance` in storage. it will
		/// also decrease the total issuance of the system (`TotalIssuance`).
		/// If the new free or reserved balance is below the existential deposit,
		/// it will reset the account nonce (`system::AccountNonce`).
		///
		/// The dispatch origin for this call is `root`.
		///
		/// # <weight>
		/// - Independent of the arguments.
		/// - Contains a limited number of reads and writes.
		/// # </weight>
		fn set_balance(
			origin,
			who: <T::Lookup as StaticLookup>::Source,
			#[compact] new_free: T::Balance,
			#[compact] new_reserved: T::Balance
		) {
			ensure_root(origin)?;
			let who = T::Lookup::lookup(who)?;

			let current_free = <FreeBalance<T, I>>::get(&who);
			if new_free > current_free {
				mem::drop(PositiveImbalance::<T, I>::new(new_free - current_free));
			} else if new_free < current_free {
				mem::drop(NegativeImbalance::<T, I>::new(current_free - new_free));
			}
			Self::set_free_balance(&who, new_free);

			let current_reserved = <ReservedBalance<T, I>>::get(&who);
			if new_reserved > current_reserved {
				mem::drop(PositiveImbalance::<T, I>::new(new_reserved - current_reserved));
			} else if new_reserved < current_reserved {
				mem::drop(NegativeImbalance::<T, I>::new(current_reserved - new_reserved));
			}
			Self::set_reserved_balance(&who, new_reserved);
		}
	}
}

impl<T: Trait<I>, I: Instance> Module<T, I> {

	// PUBLIC IMMUTABLES

	/// Get the amount that is currently being vested and cannot be transferred out of this account.
	pub fn vesting_balance(who: &T::AccountId) -> T::Balance {
		if let Some(v) = Self::vesting(who) {
			Self::free_balance(who)
				.min(v.locked_at(<system::Module<T>>::block_number()))
		} else {
			Zero::zero()
		}
	}

	// PRIVATE MUTABLES

	/// Set the reserved balance of an account to some new value. Will enforce `ExistentialDeposit`
	/// law, annulling the account as needed.
	///
	/// Doesn't do any preparatory work for creating a new account, so should only be used when it
	/// is known that the account already exists.
	///
	/// NOTE: LOW-LEVEL: This will not attempt to maintain total issuance. It is expected that
	/// the caller will do this.
	fn set_reserved_balance(who: &T::AccountId, balance: T::Balance) -> UpdateBalanceOutcome {
		if balance < T::ExistentialDeposit::get() {
			<ReservedBalance<T, I>>::insert(who, balance);
			Self::on_reserved_too_low(who);
			UpdateBalanceOutcome::AccountKilled
		} else {
			<ReservedBalance<T, I>>::insert(who, balance);
			UpdateBalanceOutcome::Updated
		}
	}

	/// Set the free balance of an account to some new value. Will enforce `ExistentialDeposit`
	/// law, annulling the account as needed.
	///
	/// Doesn't do any preparatory work for creating a new account, so should only be used when it
	/// is known that the account already exists.
	///
	/// NOTE: LOW-LEVEL: This will not attempt to maintain total issuance. It is expected that
	/// the caller will do this.
	fn set_free_balance(who: &T::AccountId, balance: T::Balance) -> UpdateBalanceOutcome {
		// Commented out for now - but consider it instructive.
		// assert!(!Self::total_balance(who).is_zero());
		// assert!(Self::free_balance(who) > T::ExistentialDeposit::get());
		if balance < T::ExistentialDeposit::get() {
			<FreeBalance<T, I>>::insert(who, balance);
			Self::on_free_too_low(who);
			UpdateBalanceOutcome::AccountKilled
		} else {
			<FreeBalance<T, I>>::insert(who, balance);
			UpdateBalanceOutcome::Updated
		}
	}

	/// Register a new account (with existential balance).
	///
	/// This just calls appropriate hooks. It doesn't (necessarily) make any state changes.
	fn new_account(who: &T::AccountId, balance: T::Balance) {
		T::OnNewAccount::on_new_account(&who);
		Self::deposit_event(RawEvent::NewAccount(who.clone(), balance.clone()));
	}

	/// Unregister an account.
	///
	/// This just removes the nonce and leaves an event.
	fn reap_account(who: &T::AccountId) {
		<system::AccountNonce<T>>::remove(who);
		Self::deposit_event(RawEvent::ReapedAccount(who.clone()));
	}

	/// Account's free balance has dropped below existential deposit. Kill its
	/// free side and the account completely if its reserved size is already dead.
	///
	/// Will maintain total issuance.
	fn on_free_too_low(who: &T::AccountId) {
		let dust = <FreeBalance<T, I>>::take(who);
		<Locks<T, I>>::remove(who);

		// underflow should never happen, but if it does, there's not much we can do about it.
		if !dust.is_zero() {
			T::DustRemoval::on_unbalanced(NegativeImbalance::new(dust));
		}

		T::OnFreeBalanceZero::on_free_balance_zero(who);

		if Self::reserved_balance(who).is_zero() {
			Self::reap_account(who);
		}
	}

	/// Account's reserved balance has dropped below existential deposit. Kill its
	/// reserved side and the account completely if its free size is already dead.
	///
	/// Will maintain total issuance.
	fn on_reserved_too_low(who: &T::AccountId) {
		let dust = <ReservedBalance<T, I>>::take(who);

		// underflow should never happen, but it if does, there's nothing to be done here.
		if !dust.is_zero() {
			T::DustRemoval::on_unbalanced(NegativeImbalance::new(dust));
		}

		if Self::free_balance(who).is_zero() {
			Self::reap_account(who);
		}
	}
}

// wrapping these imbalances in a private module is necessary to ensure absolute privacy
// of the inner member.
mod imbalances {
	use super::{
		result, Subtrait, DefaultInstance, Imbalance, Trait, Zero, Instance, Saturating,
		StorageValue,
	};
	use rstd::mem;

	/// Opaque, move-only struct with private fields that serves as a token denoting that
	/// funds have been created without any equal and opposite accounting.
	#[must_use]
	pub struct PositiveImbalance<T: Subtrait<I>, I: Instance=DefaultInstance>(T::Balance);

	impl<T: Subtrait<I>, I: Instance> PositiveImbalance<T, I> {
		/// Create a new positive imbalance from a balance.
		pub fn new(amount: T::Balance) -> Self {
			PositiveImbalance(amount)
		}
	}

	/// Opaque, move-only struct with private fields that serves as a token denoting that
	/// funds have been destroyed without any equal and opposite accounting.
	#[must_use]
	pub struct NegativeImbalance<T: Subtrait<I>, I: Instance=DefaultInstance>(T::Balance);

	impl<T: Subtrait<I>, I: Instance> NegativeImbalance<T, I> {
		/// Create a new negative imbalance from a balance.
		pub fn new(amount: T::Balance) -> Self {
			NegativeImbalance(amount)
		}
	}

	impl<T: Trait<I>, I: Instance> Imbalance<T::Balance> for PositiveImbalance<T, I> {
		type Opposite = NegativeImbalance<T, I>;

		fn zero() -> Self {
			Self(Zero::zero())
		}
		fn drop_zero(self) -> result::Result<(), Self> {
			if self.0.is_zero() {
				Ok(())
			} else {
				Err(self)
			}
		}
		fn split(self, amount: T::Balance) -> (Self, Self) {
			let first = self.0.min(amount);
			let second = self.0 - first;

			mem::forget(self);
			(Self(first), Self(second))
		}
		fn merge(mut self, other: Self) -> Self {
			self.0 = self.0.saturating_add(other.0);
			mem::forget(other);

			self
		}
		fn subsume(&mut self, other: Self) {
			self.0 = self.0.saturating_add(other.0);
			mem::forget(other);
		}
		fn offset(self, other: Self::Opposite) -> result::Result<Self, Self::Opposite> {
			let (a, b) = (self.0, other.0);
			mem::forget((self, other));

			if a >= b {
				Ok(Self(a - b))
			} else {
				Err(NegativeImbalance::new(b - a))
			}
		}
		fn peek(&self) -> T::Balance {
			self.0.clone()
		}
	}

	impl<T: Trait<I>, I: Instance> Imbalance<T::Balance> for NegativeImbalance<T, I> {
		type Opposite = PositiveImbalance<T, I>;

		fn zero() -> Self {
			Self(Zero::zero())
		}
		fn drop_zero(self) -> result::Result<(), Self> {
			if self.0.is_zero() {
				Ok(())
			} else {
				Err(self)
			}
		}
		fn split(self, amount: T::Balance) -> (Self, Self) {
			let first = self.0.min(amount);
			let second = self.0 - first;

			mem::forget(self);
			(Self(first), Self(second))
		}
		fn merge(mut self, other: Self) -> Self {
			self.0 = self.0.saturating_add(other.0);
			mem::forget(other);

			self
		}
		fn subsume(&mut self, other: Self) {
			self.0 = self.0.saturating_add(other.0);
			mem::forget(other);
		}
		fn offset(self, other: Self::Opposite) -> result::Result<Self, Self::Opposite> {
			let (a, b) = (self.0, other.0);
			mem::forget((self, other));

			if a >= b {
				Ok(Self(a - b))
			} else {
				Err(PositiveImbalance::new(b - a))
			}
		}
		fn peek(&self) -> T::Balance {
			self.0.clone()
		}
	}

	impl<T: Subtrait<I>, I: Instance> Drop for PositiveImbalance<T, I> {
		/// Basic drop handler will just square up the total issuance.
		fn drop(&mut self) {
			<super::TotalIssuance<super::ElevatedTrait<T, I>, I>>::mutate(
				|v| *v = v.saturating_add(self.0)
			);
		}
	}

	impl<T: Subtrait<I>, I: Instance> Drop for NegativeImbalance<T, I> {
		/// Basic drop handler will just square up the total issuance.
		fn drop(&mut self) {
			<super::TotalIssuance<super::ElevatedTrait<T, I>, I>>::mutate(
				|v| *v = v.saturating_sub(self.0)
			);
		}
	}
}

// TODO: #2052
// Somewhat ugly hack in order to gain access to module's `increase_total_issuance_by`
// using only the Subtrait (which defines only the types that are not dependent
// on Positive/NegativeImbalance). Subtrait must be used otherwise we end up with a
// circular dependency with Trait having some types be dependent on PositiveImbalance<Trait>
// and PositiveImbalance itself depending back on Trait for its Drop impl (and thus
// its type declaration).
// This works as long as `increase_total_issuance_by` doesn't use the Imbalance
// types (basically for charging fees).
// This should eventually be refactored so that the three type items that do
// depend on the Imbalance type (TransactionPayment, TransferPayment, DustRemoval)
// are placed in their own SRML module.
struct ElevatedTrait<T: Subtrait<I>, I: Instance>(T, I);
impl<T: Subtrait<I>, I: Instance> Clone for ElevatedTrait<T, I> {
	fn clone(&self) -> Self { unimplemented!() }
}
impl<T: Subtrait<I>, I: Instance> PartialEq for ElevatedTrait<T, I> {
	fn eq(&self, _: &Self) -> bool { unimplemented!() }
}
impl<T: Subtrait<I>, I: Instance> Eq for ElevatedTrait<T, I> {}
impl<T: Subtrait<I>, I: Instance> system::Trait for ElevatedTrait<T, I> {
	type Origin = T::Origin;
	type Index = T::Index;
	type BlockNumber = T::BlockNumber;
	type Hash = T::Hash;
	type Hashing = T::Hashing;
	type AccountId = T::AccountId;
	type Lookup = T::Lookup;
	type Header = T::Header;
	type WeightMultiplierUpdate = T::WeightMultiplierUpdate;
	type Event = ();
	type BlockHashCount = T::BlockHashCount;
	type MaximumBlockWeight = T::MaximumBlockWeight;
	type MaximumBlockLength = T::MaximumBlockLength;
}
impl<T: Subtrait<I>, I: Instance> Trait<I> for ElevatedTrait<T, I> {
	type Balance = T::Balance;
	type OnFreeBalanceZero = T::OnFreeBalanceZero;
	type OnNewAccount = T::OnNewAccount;
	type Event = ();
	type TransactionPayment = ();
	type TransferPayment = ();
	type DustRemoval = ();
	type ExistentialDeposit = T::ExistentialDeposit;
	type TransferFee = T::TransferFee;
	type CreationFee = T::CreationFee;
	type TransactionBaseFee = T::TransactionBaseFee;
	type TransactionByteFee = T::TransactionByteFee;
}

impl<T: Trait<I>, I: Instance> Currency<T::AccountId> for Module<T, I>
where
	T::Balance: MaybeSerializeDebug
{
	type Balance = T::Balance;
	type PositiveImbalance = PositiveImbalance<T, I>;
	type NegativeImbalance = NegativeImbalance<T, I>;

	fn total_balance(who: &T::AccountId) -> Self::Balance {
		Self::free_balance(who) + Self::reserved_balance(who)
	}

	fn can_slash(who: &T::AccountId, value: Self::Balance) -> bool {
		Self::free_balance(who) >= value
	}

	fn total_issuance() -> Self::Balance {
		<TotalIssuance<T, I>>::get()
	}

	fn minimum_balance() -> Self::Balance {
		T::ExistentialDeposit::get()
	}

	fn free_balance(who: &T::AccountId) -> Self::Balance {
		<FreeBalance<T, I>>::get(who)
	}

	fn burn(mut amount: Self::Balance) -> Self::PositiveImbalance {
		<TotalIssuance<T, I>>::mutate(|issued|
			issued.checked_sub(&amount).unwrap_or_else(|| {
				amount = *issued;
				Zero::zero()
			})
		);
		PositiveImbalance::new(amount)
	}

	fn issue(mut amount: Self::Balance) -> Self::NegativeImbalance {
		<TotalIssuance<T, I>>::mutate(|issued|
			*issued = issued.checked_add(&amount).unwrap_or_else(|| {
				amount = Self::Balance::max_value() - *issued;
				Self::Balance::max_value()
			})
		);
		NegativeImbalance::new(amount)
	}

	// # <weight>
	// Despite iterating over a list of locks, they are limited by the number of
	// lock IDs, which means the number of runtime modules that intend to use and create locks.
	// # </weight>
	fn ensure_can_withdraw(
		who: &T::AccountId,
		_amount: T::Balance,
		reason: WithdrawReason,
		new_balance: T::Balance,
	) -> Result {
		match reason {
			WithdrawReason::Reserve | WithdrawReason::Transfer if Self::vesting_balance(who) > new_balance =>
				return Err("vesting balance too high to send value"),
			_ => {}
		}
		let locks = Self::locks(who);
		if locks.is_empty() {
			return Ok(())
		}

		let now = <system::Module<T>>::block_number();
		if locks.into_iter()
			.all(|l|
				now >= l.until
				|| new_balance >= l.amount
				|| !l.reasons.contains(reason)
			)
		{
			Ok(())
		} else {
			Err("account liquidity restrictions prevent withdrawal")
		}
	}

	fn transfer(transactor: &T::AccountId, dest: &T::AccountId, value: Self::Balance) -> Result {
		let from_balance = Self::free_balance(transactor);
		let to_balance = Self::free_balance(dest);
		let would_create = to_balance.is_zero();
		let fee = if would_create { T::CreationFee::get() } else { T::TransferFee::get() };
		let liability = match value.checked_add(&fee) {
			Some(l) => l,
			None => return Err("got overflow after adding a fee to value"),
		};

		let new_from_balance = match from_balance.checked_sub(&liability) {
			None => return Err("balance too low to send value"),
			Some(b) => b,
		};
		if would_create && value < T::ExistentialDeposit::get() {
			return Err("value too low to create account");
		}
		Self::ensure_can_withdraw(transactor, value, WithdrawReason::Transfer, new_from_balance)?;

		// NOTE: total stake being stored in the same type means that this could never overflow
		// but better to be safe than sorry.
		let new_to_balance = match to_balance.checked_add(&value) {
			Some(b) => b,
			None => return Err("destination balance too high to receive value"),
		};

		if transactor != dest {
			Self::set_free_balance(transactor, new_from_balance);
			if !<FreeBalance<T, I>>::exists(dest) {
				Self::new_account(dest, new_to_balance);
			}
			Self::set_free_balance(dest, new_to_balance);
			T::TransferPayment::on_unbalanced(NegativeImbalance::new(fee));
			Self::deposit_event(RawEvent::Transfer(transactor.clone(), dest.clone(), value, fee));
		}

		Ok(())
	}

	fn withdraw(
		who: &T::AccountId,
		value: Self::Balance,
		reason: WithdrawReason,
		liveness: ExistenceRequirement,
	) -> result::Result<Self::NegativeImbalance, &'static str> {
		if let Some(new_balance) = Self::free_balance(who).checked_sub(&value) {
			if liveness == ExistenceRequirement::KeepAlive && new_balance < T::ExistentialDeposit::get() {
				return Err("payment would kill account")
			}
			Self::ensure_can_withdraw(who, value, reason, new_balance)?;
			Self::set_free_balance(who, new_balance);
			Ok(NegativeImbalance::new(value))
		} else {
			Err("too few free funds in account")
		}
	}

	fn slash(
		who: &T::AccountId,
		value: Self::Balance
	) -> (Self::NegativeImbalance, Self::Balance) {
		let free_balance = Self::free_balance(who);
		let free_slash = cmp::min(free_balance, value);
		Self::set_free_balance(who, free_balance - free_slash);
		let remaining_slash = value - free_slash;
		// NOTE: `slash()` prefers free balance, but assumes that reserve balance can be drawn
		// from in extreme circumstances. `can_slash()` should be used prior to `slash()` to avoid having
		// to draw from reserved funds, however we err on the side of punishment if things are inconsistent
		// or `can_slash` wasn't used appropriately.
		if !remaining_slash.is_zero() {
			let reserved_balance = Self::reserved_balance(who);
			let reserved_slash = cmp::min(reserved_balance, remaining_slash);
			Self::set_reserved_balance(who, reserved_balance - reserved_slash);
			(NegativeImbalance::new(free_slash + reserved_slash), remaining_slash - reserved_slash)
		} else {
			(NegativeImbalance::new(value), Zero::zero())
		}
	}

	fn deposit_into_existing(
		who: &T::AccountId,
		value: Self::Balance
	) -> result::Result<Self::PositiveImbalance, &'static str> {
		if Self::total_balance(who).is_zero() {
			return Err("beneficiary account must pre-exist");
		}
		Self::set_free_balance(who, Self::free_balance(who) + value);
		Ok(PositiveImbalance::new(value))
	}

	fn deposit_creating(
		who: &T::AccountId,
		value: Self::Balance,
	) -> Self::PositiveImbalance {
		let (imbalance, _) = Self::make_free_balance_be(who, Self::free_balance(who) + value);
		if let SignedImbalance::Positive(p) = imbalance {
			p
		} else {
			// Impossible, but be defensive.
			Self::PositiveImbalance::zero()
		}
	}

	fn make_free_balance_be(who: &T::AccountId, balance: Self::Balance) -> (
		SignedImbalance<Self::Balance, Self::PositiveImbalance>,
		UpdateBalanceOutcome
	) {
		let original = Self::free_balance(who);
		if balance < T::ExistentialDeposit::get() && original.is_zero() {
			// If we're attempting to set an existing account to less than ED, then
			// bypass the entire operation. It's a no-op if you follow it through, but
			// since this is an instance where we might account for a negative imbalance
			// (in the dust cleaner of set_free_balance) before we account for its actual
			// equal and opposite cause (returned as an Imbalance), then in the
			// instance that there's no other accounts on the system at all, we might
			// underflow the issuance and our arithmetic will be off.
			return (
				SignedImbalance::Positive(Self::PositiveImbalance::zero()),
				UpdateBalanceOutcome::AccountKilled,
			)
		}
		let imbalance = if original <= balance {
			SignedImbalance::Positive(PositiveImbalance::new(balance - original))
		} else {
			SignedImbalance::Negative(NegativeImbalance::new(original - balance))
		};
		// If the balance is too low, then the account is reaped.
		// NOTE: There are two balances for every account: `reserved_balance` and
		// `free_balance`. This contract subsystem only cares about the latter: whenever
		// the term "balance" is used *here* it should be assumed to mean "free balance"
		// in the rest of the module.
		// Free balance can never be less than ED. If that happens, it gets reduced to zero
		// and the account information relevant to this subsystem is deleted (i.e. the
		// account is reaped).
		let outcome = if balance < T::ExistentialDeposit::get() {
			Self::set_free_balance(who, balance);
			UpdateBalanceOutcome::AccountKilled
		} else {
			if !<FreeBalance<T, I>>::exists(who) {
				Self::new_account(&who, balance);
			}
			Self::set_free_balance(who, balance);
			UpdateBalanceOutcome::Updated
		};
		(imbalance, outcome)
	}
}

impl<T: Trait<I>, I: Instance> ReservableCurrency<T::AccountId> for Module<T, I>
where
	T::Balance: MaybeSerializeDebug
{
	fn can_reserve(who: &T::AccountId, value: Self::Balance) -> bool {
		Self::free_balance(who)
			.checked_sub(&value)
			.map_or(false, |new_balance|
				Self::ensure_can_withdraw(who, value, WithdrawReason::Reserve, new_balance).is_ok()
			)
	}

	fn reserved_balance(who: &T::AccountId) -> Self::Balance {
		<ReservedBalance<T, I>>::get(who)
	}

	fn reserve(who: &T::AccountId, value: Self::Balance) -> result::Result<(), &'static str> {
		let b = Self::free_balance(who);
		if b < value {
			return Err("not enough free funds")
		}
		let new_balance = b - value;
		Self::ensure_can_withdraw(who, value, WithdrawReason::Reserve, new_balance)?;
		Self::set_reserved_balance(who, Self::reserved_balance(who) + value);
		Self::set_free_balance(who, new_balance);
		Ok(())
	}

	fn unreserve(who: &T::AccountId, value: Self::Balance) -> Self::Balance {
		let b = Self::reserved_balance(who);
		let actual = cmp::min(b, value);
		Self::set_free_balance(who, Self::free_balance(who) + actual);
		Self::set_reserved_balance(who, b - actual);
		value - actual
	}

	fn slash_reserved(
		who: &T::AccountId,
		value: Self::Balance
	) -> (Self::NegativeImbalance, Self::Balance) {
		let b = Self::reserved_balance(who);
		let slash = cmp::min(b, value);
		// underflow should never happen, but it if does, there's nothing to be done here.
		Self::set_reserved_balance(who, b - slash);
		(NegativeImbalance::new(slash), value - slash)
	}

	fn repatriate_reserved(
		slashed: &T::AccountId,
		beneficiary: &T::AccountId,
		value: Self::Balance,
	) -> result::Result<Self::Balance, &'static str> {
		if Self::total_balance(beneficiary).is_zero() {
			return Err("beneficiary account must pre-exist");
		}
		let b = Self::reserved_balance(slashed);
		let slash = cmp::min(b, value);
		Self::set_free_balance(beneficiary, Self::free_balance(beneficiary) + slash);
		Self::set_reserved_balance(slashed, b - slash);
		Ok(value - slash)
	}
}

impl<T: Trait<I>, I: Instance> LockableCurrency<T::AccountId> for Module<T, I>
where
	T::Balance: MaybeSerializeDebug
{
	type Moment = T::BlockNumber;

	fn set_lock(
		id: LockIdentifier,
		who: &T::AccountId,
		amount: T::Balance,
		until: T::BlockNumber,
		reasons: WithdrawReasons,
	) {
		let now = <system::Module<T>>::block_number();
		let mut new_lock = Some(BalanceLock { id, amount, until, reasons });
		let mut locks = Self::locks(who).into_iter().filter_map(|l|
			if l.id == id {
				new_lock.take()
			} else if l.until > now {
				Some(l)
			} else {
				None
			}).collect::<Vec<_>>();
		if let Some(lock) = new_lock {
			locks.push(lock)
		}
		<Locks<T, I>>::insert(who, locks);
	}

	fn extend_lock(
		id: LockIdentifier,
		who: &T::AccountId,
		amount: T::Balance,
		until: T::BlockNumber,
		reasons: WithdrawReasons,
	) {
		let now = <system::Module<T>>::block_number();
		let mut new_lock = Some(BalanceLock { id, amount, until, reasons });
		let mut locks = Self::locks(who).into_iter().filter_map(|l|
			if l.id == id {
				new_lock.take().map(|nl| {
					BalanceLock {
						id: l.id,
						amount: l.amount.max(nl.amount),
						until: l.until.max(nl.until),
						reasons: l.reasons | nl.reasons,
					}
				})
			} else if l.until > now {
				Some(l)
			} else {
				None
			}).collect::<Vec<_>>();
		if let Some(lock) = new_lock {
			locks.push(lock)
		}
		<Locks<T, I>>::insert(who, locks);
	}

	fn remove_lock(
		id: LockIdentifier,
		who: &T::AccountId,
	) {
		let now = <system::Module<T>>::block_number();
		let locks = Self::locks(who).into_iter().filter_map(|l|
			if l.until > now && l.id != id {
				Some(l)
			} else {
				None
			}).collect::<Vec<_>>();
		<Locks<T, I>>::insert(who, locks);
	}
}

<<<<<<< HEAD
/// Require the transactor pay for themselves and maybe include a tip to gain additional priority
/// in the queue.
#[derive(Encode, Decode, Clone, Eq, PartialEq)]
pub struct TakeFees<T: Trait<I>, I: Instance = DefaultInstance>(#[codec(compact)] T::Balance);

impl<T: Trait<I>, I: Instance> TakeFees<T, I> {
	/// utility constructor. Used only in client/factory code.
	#[cfg(feature = "std")]
	pub fn from(fee: T::Balance) -> Self {
		Self(fee)
	}

	/// Compute the final fee value for a particular transaction.
	///
	/// The final fee is composed of:
	///   - _length-fee_: This is the amount paid merely to pay for size of the transaction.
	///   - _weight-fee_: This amount is computed based on the weight of the transaction. Unlike
	///      size-fee, this is not input dependent and reflects the _complexity_ of the execution
	///      and the time it consumes.
	///   - (optional) _tip_: if included in the transaction, it will be added on top. Only signed
	///      transactions can have a tip.
	fn compute_fee(len: usize, info: DispatchInfo, tip: T::Balance) -> T::Balance {
		// length fee
		let len_fee = if info.pay_length_fee() {
			let len = T::Balance::from(len as u32);
			let base = T::TransactionBaseFee::get();
			let byte = T::TransactionByteFee::get();
			base.saturating_add(byte.saturating_mul(len))
		} else {
			Zero::zero()
		};

		// weight fee
		let _weight_fee = T::Balance::from(0); // TODO: should be weight_and_size_to_fee(weight, _len) #2854

		len_fee.saturating_add(_weight_fee).saturating_add(tip)
	}
}

#[cfg(feature = "std")]
impl<T: Trait<I>, I: Instance> rstd::fmt::Debug for TakeFees<T, I> {
	fn fmt(&self, f: &mut rstd::fmt::Formatter) -> rstd::fmt::Result {
		self.0.fmt(f)
	}
}

impl<T: Trait<I>, I: Instance + Clone + Eq> SignedExtension for TakeFees<T, I> {
	type AccountId = T::AccountId;
	type AdditionalSigned = ();
	fn additional_signed(&self) -> rstd::result::Result<(), &'static str> { Ok(()) }

	fn validate(
		&self,
		who: &Self::AccountId,
		info: DispatchInfo,
		len: usize,
	) -> rstd::result::Result<ValidTransaction, DispatchError> {
		// pay any fees.
		let fee = Self::compute_fee(len, info, self.0);
		let imbalance = <Module<T, I>>::withdraw(
			who,
			fee,
=======
impl<T: Trait<I>, I: Instance> MakePayment<T::AccountId> for Module<T, I> {
	fn make_payment(transactor: &T::AccountId, weight: Weight) -> Result {
		let transaction_fee = T::Balance::from(weight);
		let imbalance = Self::withdraw(
			transactor,
			transaction_fee,
>>>>>>> afa58301
			WithdrawReason::TransactionPayment,
			ExistenceRequirement::KeepAlive,
		).map_err(|_| DispatchError::Payment)?;
		T::TransactionPayment::on_unbalanced(imbalance);

		let mut r = ValidTransaction::default();
		// NOTE: we probably want to maximize the _fee (of any type) per weight unit_ here, which
		// will be a bit more than setting the priority to tip. For now, this is enough.
		r.priority = fee.saturated_into::<TransactionPriority>();
		Ok(r)
	}
}

impl<T: Trait<I>, I: Instance> IsDeadAccount<T::AccountId> for Module<T, I>
where
	T::Balance: MaybeSerializeDebug
{
	fn is_dead_account(who: &T::AccountId) -> bool {
		Self::total_balance(who).is_zero()
	}
}<|MERGE_RESOLUTION|>--- conflicted
+++ resolved
@@ -163,12 +163,8 @@
 	Zero, SimpleArithmetic, StaticLookup, Member, CheckedAdd, CheckedSub, MaybeSerializeDebug,
 	Saturating, Bounded, SignedExtension, SaturatedConversion, DispatchError
 };
-<<<<<<< HEAD
 use primitives::transaction_validity::{TransactionPriority, ValidTransaction};
 use primitives::weights::DispatchInfo;
-=======
-use primitives::weights::Weight;
->>>>>>> afa58301
 use system::{IsDeadAccount, OnNewAccount, ensure_signed, ensure_root};
 
 mod mock;
@@ -1153,7 +1149,6 @@
 	}
 }
 
-<<<<<<< HEAD
 /// Require the transactor pay for themselves and maybe include a tip to gain additional priority
 /// in the queue.
 #[derive(Encode, Decode, Clone, Eq, PartialEq)]
@@ -1187,9 +1182,10 @@
 		};
 
 		// weight fee
-		let _weight_fee = T::Balance::from(0); // TODO: should be weight_and_size_to_fee(weight, _len) #2854
-
-		len_fee.saturating_add(_weight_fee).saturating_add(tip)
+		let weight = info.weight;
+		let weight_fee: T::Balance = <system::Module<T>>::next_weight_multiplier().apply_to(weight).into();
+
+		len_fee.saturating_add(weight_fee).saturating_add(tip)
 	}
 }
 
@@ -1216,14 +1212,6 @@
 		let imbalance = <Module<T, I>>::withdraw(
 			who,
 			fee,
-=======
-impl<T: Trait<I>, I: Instance> MakePayment<T::AccountId> for Module<T, I> {
-	fn make_payment(transactor: &T::AccountId, weight: Weight) -> Result {
-		let transaction_fee = T::Balance::from(weight);
-		let imbalance = Self::withdraw(
-			transactor,
-			transaction_fee,
->>>>>>> afa58301
 			WithdrawReason::TransactionPayment,
 			ExistenceRequirement::KeepAlive,
 		).map_err(|_| DispatchError::Payment)?;
