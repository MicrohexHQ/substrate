--- conflicted
+++ resolved
@@ -280,15 +280,9 @@
 			) -> Result<(Option<Vec<u8>>, bool), OffchainErr> {
 				let last_gossip = sr_io::local_storage_get(StorageKind::PERSISTENT, DB_KEY);
 				match last_gossip {
-<<<<<<< HEAD
-					Some(l) => {
-						let worker_status: WorkerStatus<T::BlockNumber> = Decode::decode(&mut &l[..])
-							.map_err(|_| OffchainErr::DecodeWorkerStatus)?;
-=======
 					Some(last) => {
 						let worker_status: WorkerStatus<T::BlockNumber> = Decode::decode(&mut &last[..])
-							.ok_or(OffchainErr::DecodeWorkerStatus)?;
->>>>>>> 713ba033
+							.map_err(-_| OffchainErr::DecodeWorkerStatus)?;
 
 						let was_aborted = !worker_status.done && worker_status.gossipping_at < now;
 
