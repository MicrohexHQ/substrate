--- conflicted
+++ resolved
@@ -34,13 +34,9 @@
 num-traits = { version = "0.2" }
 
 [dev-dependencies]
-<<<<<<< HEAD
-consensus_common = { package = "substrate-consensus-common", path = "../consensus/common", features = ["test-helpers"] }
+# consensus_common = { package = "substrate-consensus-common", path = "../consensus/common" }
 grandpa = { package = "finality-grandpa", git = "https://github.com/paritytech/finality-grandpa/", branch = "marcio/grandpa-primitives", features = ["derive-codec", "test-helpers"] }
 # grandpa = { package = "finality-grandpa", path = "/home/marcio/repos/finality-grandpa", features = ["derive-codec", "test-helpers"] }
-=======
-grandpa = { package = "finality-grandpa", version = "0.8.1", features = ["derive-codec", "test-helpers"] }
->>>>>>> c3a07911
 network = { package = "substrate-network", path = "../network", features = ["test-helpers"] }
 keyring = { package = "substrate-keyring", path = "../keyring" }
 test-client = { package = "substrate-test-runtime-client", path = "../test-runtime/client"}
