// Copyright 2018-2019 Parity Technologies (UK) Ltd.
// This file is part of Substrate.

// Substrate is free software: you can redistribute it and/or modify
// it under the terms of the GNU General Public License as published by
// the Free Software Foundation, either version 3 of the License, or
// (at your option) any later version.

// Substrate is distributed in the hope that it will be useful,
// but WITHOUT ANY WARRANTY; without even the implied warranty of
// MERCHANTABILITY or FITNESS FOR A PARTICULAR PURPOSE.  See the
// GNU General Public License for more details.

// You should have received a copy of the GNU General Public License
// along with Substrate.  If not, see <http://www.gnu.org/licenses/>.

//! Tests and test helpers for GRANDPA.

use super::*;
use network::test::{Block, DummySpecialization, Hash, TestNetFactory, Peer, PeersClient};
use network::test::{PassThroughVerifier};
use network::config::{ProtocolConfig, Roles, BoxFinalityProofRequestBuilder};
use parking_lot::Mutex;
use futures03::{StreamExt as _, TryStreamExt as _};
use tokio::runtime::current_thread;
use keyring::ed25519::{Keyring as AuthorityKeyring};
use client::{
	error::Result,
	runtime_api::{Core, RuntimeVersion, ApiExt},
	LongestChain,
};
<<<<<<< HEAD
use test_client::{self, runtime::BlockNumber, blockchain::{Info, BlockStatus}};
use consensus_common::{
	BlockOrigin, ForkChoiceStrategy, ImportedAux, ImportBlock, ImportResult
};
use consensus_common::import_queue::{
	SharedBlockImport, SharedJustificationImport, SharedFinalityProofImport,
	SharedFinalityProofRequestBuilder,
};
=======
use test_client::{self, runtime::BlockNumber};
use consensus_common::{BlockOrigin, ForkChoiceStrategy, ImportedAux, ImportBlock, ImportResult};
use consensus_common::import_queue::{BoxBlockImport, BoxJustificationImport, BoxFinalityProofImport};
>>>>>>> f923ae2a
use std::collections::{HashMap, HashSet};
use std::result;
use parking_lot::RwLock;
use parity_codec::Decode;
use runtime_primitives::traits::{
	ApiRef, ProvideRuntimeApi, Header as HeaderT, Block as BlockT
};
use runtime_primitives::{generic::{BlockId, DigestItem}};
use runtime_primitives::testing::{Header, Digest};
use substrate_primitives::{NativeOrEncoded, ExecutionContext};
use fg_primitives::{
	AuthorityId, GrandpaEquivocationProof, PrevoteEquivocation, PrecommitEquivocation,
	Challenge, ChallengedVoteSet, ChallengedVote, FinalizedBlockProof, Commit,
	SignedPrecommit
};
use srml_grandpa::Signal;
use authorities::AuthoritySet;
use finality_proof::{
	FinalityProofProvider, AuthoritySetForFinalityProver, AuthoritySetForFinalityChecker
};
use communication::GRANDPA_ENGINE_ID;
use consensus_changes::ConsensusChanges;

type PeerData =
	Mutex<
		Option<
			LinkHalf<
				test_client::Backend,
				test_client::Executor,
				Block,
				test_client::runtime::RuntimeApi,
				LongestChain<test_client::Backend, Block>
			>
		>
	>;
type GrandpaPeer = Peer<PeerData, DummySpecialization>;

struct GrandpaTestNet {
	peers: Vec<GrandpaPeer>,
	test_config: TestApi,
}

impl GrandpaTestNet {
	fn new(test_config: TestApi, n_peers: usize) -> Self {
		let mut net = GrandpaTestNet {
			peers: Vec::with_capacity(n_peers),
			test_config,
		};
		let config = Self::default_config();
		for _ in 0..n_peers {
			net.add_full_peer(&config);
		}
		net
	}
}

impl TestNetFactory for GrandpaTestNet {
	type Specialization = DummySpecialization;
	type Verifier = PassThroughVerifier;
	type PeerData = PeerData;
	type TestPool = Option<Arc<TestPool>>;

	/// Create new test network with peers and given config.
	fn from_config(_config: &ProtocolConfig) -> Self {
		GrandpaTestNet {
			peers: Vec::new(),
			test_config: Default::default(),
		}
	}

	fn default_config() -> ProtocolConfig {
		// the authority role ensures gossip hits all nodes here.
		ProtocolConfig {
			roles: Roles::AUTHORITY,
		}
	}

	fn make_verifier(&self, _client: PeersClient, _cfg: &ProtocolConfig)
		-> Arc<Self::Verifier>
	{
		Arc::new(PassThroughVerifier(false)) // use non-instant finality.
	}

	fn make_block_import(&self, client: PeersClient)
		-> (
			BoxBlockImport<Block>,
			Option<BoxJustificationImport<Block>>,
			Option<BoxFinalityProofImport<Block>>,
			Option<BoxFinalityProofRequestBuilder<Block>>,
			PeerData,
			Option<Arc<TestPool>>,
		)
	{
		match client {
			PeersClient::Full(ref client) => {
				#[allow(deprecated)]
				let select_chain = LongestChain::new(
					client.backend().clone()
				);
				let test_pool = Some(Arc::new(TestPool::default()));
				let (import, link) = block_import(
					client.clone(),
					Arc::new(self.test_config.clone()),
					select_chain,
					test_pool.clone(),
				).expect("Could not create block import for fresh peer.");
<<<<<<< HEAD
				let shared_import = Arc::new(import);
				(shared_import.clone(), Some(shared_import), None, None, Mutex::new(Some(link)), test_pool)
=======
				let justification_import = Box::new(import.clone());
				let block_import = Box::new(import);
				(block_import, Some(justification_import), None, None, Mutex::new(Some(link)))
>>>>>>> f923ae2a
			},
			PeersClient::Light(ref client) => {
				use crate::light_import::tests::light_block_import_without_justifications;

				let authorities_provider = Arc::new(self.test_config.clone());
				// forbid direct finalization using justification that cames with the block
				// => light clients will try to fetch finality proofs
				let import = light_block_import_without_justifications(
					client.clone(),
					authorities_provider,
					Arc::new(self.test_config.clone())
				).expect("Could not create block import for fresh peer.");
				let finality_proof_req_builder = import.0.create_finality_proof_request_builder();
<<<<<<< HEAD
				let shared_import = Arc::new(import);
				(shared_import.clone(), None, Some(shared_import), Some(finality_proof_req_builder), Mutex::new(None), None)
=======
				let proof_import = Box::new(import.clone());
				let block_import = Box::new(import);
				(block_import, None, Some(proof_import), Some(finality_proof_req_builder), Mutex::new(None))
>>>>>>> f923ae2a
			},
		}
	}

	fn make_finality_proof_provider(
		&self,
		client: PeersClient
	) -> Option<Arc<dyn network::FinalityProofProvider<Block>>> {
		match client {
			PeersClient::Full(ref client) => {
				let authorities_provider = Arc::new(self.test_config.clone());
				Some(Arc::new(FinalityProofProvider::new(client.clone(), authorities_provider)))
			},
			PeersClient::Light(_) => None,
		}
	}

	fn peer(&mut self, i: usize) -> &mut GrandpaPeer {
		&mut self.peers[i]
	}

	fn peers(&self) -> &Vec<GrandpaPeer> {
		&self.peers
	}

	fn mut_peers<F: FnOnce(&mut Vec<GrandpaPeer>)>(&mut self, closure: F) {
		closure(&mut self.peers);
	}
}

#[derive(Clone)]
struct Exit;

impl Future for Exit {
	type Item = ();
	type Error = ();

	fn poll(&mut self) -> Poll<(), ()> {
		Ok(Async::NotReady)
	}
}

#[derive(Default, Clone)]
pub(crate) struct TestApi {
	genesis_authorities: Vec<(AuthorityId, u64)>,
	scheduled_changes: Arc<Mutex<HashMap<Hash, ScheduledChange<BlockNumber>>>>,
	forced_changes: Arc<Mutex<HashMap<Hash, (BlockNumber, ScheduledChange<BlockNumber>)>>>,
}

impl TestApi {
	pub fn new(genesis_authorities: Vec<(AuthorityId, u64)>) -> Self {
		TestApi {
			genesis_authorities,
			scheduled_changes: Arc::new(Mutex::new(HashMap::new())),
			forced_changes: Arc::new(Mutex::new(HashMap::new())),
		}
	}
}

pub(crate) struct RuntimeApi {
	inner: TestApi,
}

impl ProvideRuntimeApi for TestApi {
	type Api = RuntimeApi;

	fn runtime_api<'a>(&'a self) -> ApiRef<'a, Self::Api> {
		RuntimeApi { inner: self.clone() }.into()
	}
}

impl<Block> HeaderBackend<Block> for TestApi
where
	Block: BlockT
{
	/// Get block header. Returns `None` if block is not found.
	fn header(&self, id: BlockId<Block>) -> Result<Option<Block::Header>> {
		unimplemented!()
	}
	/// Get blockchain info.
	fn info(&self) -> Info<Block> {
		unimplemented!()
	}
	/// Get block status.
	fn status(&self, id: BlockId<Block>) -> Result<BlockStatus> {
		unimplemented!()
	}
	/// Get block number by hash. Returns `None` if the header is not in the chain.
	fn number(&self, hash: Block::Hash) -> Result<Option<<<Block as BlockT>::Header as HeaderT>::Number>> {
		unimplemented!()
	}
	/// Get block hash by number. Returns `None` if the header is not in the chain.
	fn hash(&self, number: NumberFor<Block>) -> Result<Option<Block::Hash>> {
		unimplemented!()
	}
}

impl Core<Block> for RuntimeApi {
	fn Core_version_runtime_api_impl(
		&self,
		_: &BlockId<Block>,
		_: ExecutionContext,
		_: Option<()>,
		_: Vec<u8>,
	) -> Result<NativeOrEncoded<RuntimeVersion>> {
		unimplemented!("Not required for testing!")
	}

	fn Core_execute_block_runtime_api_impl(
		&self,
		_: &BlockId<Block>,
		_: ExecutionContext,
		_: Option<(Block)>,
		_: Vec<u8>,
	) -> Result<NativeOrEncoded<()>> {
		unimplemented!("Not required for testing!")
	}

	fn Core_initialize_block_runtime_api_impl(
		&self,
		_: &BlockId<Block>,
		_: ExecutionContext,
		_: Option<&<Block as BlockT>::Header>,
		_: Vec<u8>,
	) -> Result<NativeOrEncoded<()>> {
		unimplemented!("Not required for testing!")
	}
}

impl ApiExt<Block> for RuntimeApi {
	fn map_api_result<F: FnOnce(&Self) -> result::Result<R, E>, R, E>(
		&self,
		_: F
	) -> result::Result<R, E> {
		unimplemented!("Not required for testing!")
	}

	fn runtime_version_at(&self, _: &BlockId<Block>) -> Result<RuntimeVersion> {
		unimplemented!("Not required for testing!")
	}

	fn record_proof(&mut self) {
		unimplemented!("Not required for testing!")
	}

	fn extract_proof(&mut self) -> Option<Vec<Vec<u8>>> {
		unimplemented!("Not required for testing!")
	}
}

impl GrandpaApi<Block> for RuntimeApi {
	fn GrandpaApi_grandpa_authorities_runtime_api_impl(
		&self,
		_: &BlockId<Block>,
		_: ExecutionContext,
		_: Option<()>,
		_: Vec<u8>,
	) -> Result<NativeOrEncoded<Vec<(substrate_primitives::ed25519::Public, u64)>>> {
		Ok(self.inner.genesis_authorities.clone()).map(NativeOrEncoded::Native)
	}

	fn GrandpaApi_grandpa_pending_change_runtime_api_impl(
		&self,
		at: &BlockId<Block>,
		_: ExecutionContext,
		_: Option<(&DigestFor<Block>)>,
		_: Vec<u8>,
	) -> Result<NativeOrEncoded<Option<ScheduledChange<NumberFor<Block>>>>> {
		let parent_hash = match at {
			&BlockId::Hash(at) => at,
			_ => panic!("not requested by block hash!!"),
		};

		// we take only scheduled changes at given block number where there are no
		// extrinsics.
		Ok(self.inner.scheduled_changes.lock().get(&parent_hash).map(|c| c.clone())).map(NativeOrEncoded::Native)
	}

	fn GrandpaApi_grandpa_forced_change_runtime_api_impl(
		&self,
		at: &BlockId<Block>,
		_: ExecutionContext,
		_: Option<(&DigestFor<Block>)>,
		_: Vec<u8>,
	) -> Result<NativeOrEncoded<Option<(NumberFor<Block>, ScheduledChange<NumberFor<Block>>)>>> {
		let parent_hash = match at {
			&BlockId::Hash(at) => at,
			_ => panic!("not requested by block hash!!"),
		};

		// we take only scheduled changes at given block number where there are no
		// extrinsics.
		Ok(self.inner.forced_changes.lock().get(&parent_hash).map(|c| c.clone())).map(NativeOrEncoded::Native)
	}

	fn GrandpaApi_construct_prevote_equivocation_report_call_runtime_api_impl(
		&self,
		_at: &BlockId<Block>,
		_: ExecutionContext,
		_: Option<GrandpaEquivocationProof<PrevoteEquivocation<<Block as BlockT>::Hash, NumberFor<Block>>>>,
		_: Vec<u8>,
	) -> Result<NativeOrEncoded<Vec<u8>>> {
		Ok(NativeOrEncoded::Native(vec![]))
	}

	/// Construct a call to report the precommit equivocation.
	fn GrandpaApi_construct_precommit_equivocation_report_call_runtime_api_impl(
		&self,
		_at: &BlockId<Block>,
		_: ExecutionContext,
		_: Option<GrandpaEquivocationProof<PrecommitEquivocation<<Block as BlockT>::Hash, NumberFor<Block>>>>,
		_: Vec<u8>,
	) -> Result<NativeOrEncoded<Vec<u8>>> {
		Ok(NativeOrEncoded::Native(vec![]))
	}

	fn GrandpaApi_grandpa_prevote_challenge_runtime_api_impl(
		&self,
		_at: &BlockId<Block>,
		_: ExecutionContext,
		_: Option<&DigestFor<Block>>,
		_: Vec<u8>,
	) -> Result<NativeOrEncoded<Option<Challenge<<Block as BlockT>::Hash, NumberFor<Block>, <Block as BlockT>::Header, AuthoritySignature, AuthorityId, Prevote<Block>>>>> {
		Ok(NativeOrEncoded::Native(None))
	}


	fn GrandpaApi_grandpa_precommit_challenge_runtime_api_impl(
		&self,
		_at: &BlockId<Block>,
		_: ExecutionContext,
		_: Option<&DigestFor<Block>>,
		_: Vec<u8>,
	) -> Result<NativeOrEncoded<Option<Challenge<<Block as BlockT>::Hash, NumberFor<Block>, <Block as BlockT>::Header, AuthoritySignature, AuthorityId, Precommit<Block>>>>> {
		Ok(NativeOrEncoded::Native(None))
	}

	fn GrandpaApi_construct_report_unjustified_prevotes_call_runtime_api_impl(
		&self,
		_at: &BlockId<Block>,
		_: ExecutionContext,
		_: Option<Challenge<
			<Block as BlockT>::Hash, NumberFor<Block>, <Block as BlockT>::Header, AuthoritySignature, AuthorityId, Prevote<Block>
		>>,
		_: Vec<u8>,
	) ->  Result<NativeOrEncoded<Vec<u8>>> {
		Ok(NativeOrEncoded::Native(vec![]))
	}

	fn GrandpaApi_construct_report_unjustified_precommits_call_runtime_api_impl(
		&self,
		_at: &BlockId<Block>,
		_: ExecutionContext,
		_: Option<Challenge<
			<Block as BlockT>::Hash, NumberFor<Block>, <Block as BlockT>::Header, AuthoritySignature, AuthorityId, Precommit<Block>
		>>,
		_: Vec<u8>,
	) -> Result<NativeOrEncoded<Vec<u8>>> {
		Ok(NativeOrEncoded::Native(vec![]))
	}
}

impl AuthoritySetForFinalityProver<Block> for TestApi {
	fn authorities(&self, block: &BlockId<Block>) -> Result<Vec<(AuthorityId, u64)>> {
		let runtime_api = RuntimeApi { inner: self.clone() };
		runtime_api.GrandpaApi_grandpa_authorities_runtime_api_impl(block, ExecutionContext::Syncing, None, Vec::new())
			.map(|v| match v {
				NativeOrEncoded::Native(value) => value,
				_ => unreachable!("only providing native values"),
			})
	}

	fn prove_authorities(&self, block: &BlockId<Block>) -> Result<Vec<Vec<u8>>> {
		self.authorities(block).map(|auth| vec![auth.encode()])
	}
}

impl AuthoritySetForFinalityChecker<Block> for TestApi {
	fn check_authorities_proof(
		&self,
		_hash: <Block as BlockT>::Hash,
		_header: <Block as BlockT>::Header,
		proof: Vec<Vec<u8>>,
	) -> Result<Vec<(AuthorityId, u64)>> {
		Decode::decode(&mut &proof[0][..])
			.ok_or_else(|| unreachable!("incorrect value is passed as GRANDPA authorities proof"))
	}
}

const TEST_GOSSIP_DURATION: Duration = Duration::from_millis(500);

fn make_ids(keys: &[AuthorityKeyring]) -> Vec<(substrate_primitives::ed25519::Public, u64)> {
	keys.iter()
		.map(|key| AuthorityId::from_raw(key.to_raw_public()))
		.map(|id| (id, 1))
		.collect()
}

#[derive(Debug, Default)]
pub struct TestPool {
	pool: RwLock<Vec<u32>>,
}
	
impl<C, Block> SubmitReport<C, Block> for TestPool
where
	Block: BlockT,
	C: HeaderBackend<Block>
{
	fn submit_report_call(&self, _client: &C, mut extrinsic: &[u8]) {
		if let Some(num) = Decode::decode(&mut extrinsic) {
			let mut pool = self.pool.write();
			pool.push(num);
		}
	}
}

// run the voters to completion. provide a closure to be invoked after
// the voters are spawned but before blocking on them.
fn run_to_completion_with<F>(
	runtime: &mut current_thread::Runtime,
	blocks: u64,
	net: Arc<Mutex<GrandpaTestNet>>,
	peers: &[AuthorityKeyring],
	with: F,
) -> u64 where
	F: FnOnce(current_thread::Handle) -> Option<Box<dyn Future<Item=(), Error=()>>>
{
	let mut wait_for = Vec::new();

	let highest_finalized = Arc::new(RwLock::new(0));

	if let Some(f) = (with)(runtime.handle()) {
		wait_for.push(f);
	};

	for (peer_id, key) in peers.iter().enumerate() {
		let highest_finalized = highest_finalized.clone();
		let (client, net_service, link) = {
			let net = net.lock();
			// temporary needed for some reason
			let link = net.peers[peer_id].data.lock().take().expect("link initialized at startup; qed");
			(
				net.peers[peer_id].client().clone(),
				net.peers[peer_id].network_service().clone(),
				link,
			)
		};

		wait_for.push(
			Box::new(
				client.finality_notification_stream()
					.map(|v| Ok::<_, ()>(v)).compat()
					.take_while(move |n| {
						let mut highest_finalized = highest_finalized.write();
						if *n.header.number() > *highest_finalized {
							*highest_finalized = *n.header.number();
						}
						Ok(n.header.number() < &blocks)
					})
					.collect()
					.map(|_| ())
			)
		);

		fn assert_send<T: Send>(_: &T) { }

		let grandpa_params = GrandpaParams {
			config: Config {
				gossip_duration: TEST_GOSSIP_DURATION,
				justification_period: 32,
				local_key: Some(Arc::new(key.clone().into())),
				name: Some(format!("peer#{}", peer_id)),
			},
			link: link,
			network: net_service,
			inherent_data_providers: InherentDataProviders::new(),
			on_exit: Exit,
			telemetry_on_connect: None,
			transaction_pool: Arc::new(TestPool {
				pool: RwLock::new(vec![])
			}),
		};
		let voter = run_grandpa_voter(grandpa_params).expect("all in order with client and network");

		assert_send(&voter);

		runtime.spawn(voter);
	}

	// wait for all finalized on each.
	let wait_for = ::futures::future::join_all(wait_for)
		.map(|_| ())
		.map_err(|_| ());

	let drive_to_completion = futures::future::poll_fn(|| { net.lock().poll(); Ok(Async::NotReady) });
	let _ = runtime.block_on(wait_for.select(drive_to_completion).map_err(|_| ())).unwrap();

	let highest_finalized = *highest_finalized.read();
	highest_finalized
}

fn run_to_completion(
	runtime: &mut current_thread::Runtime,
	blocks: u64,
	net: Arc<Mutex<GrandpaTestNet>>,
	peers: &[AuthorityKeyring]
) -> u64 {
	run_to_completion_with(runtime, blocks, net, peers, |_| None)
}

#[test]
fn finalize_3_voters_no_observers() {
	let _ = env_logger::try_init();
	let mut runtime = current_thread::Runtime::new().unwrap();
	let peers = &[AuthorityKeyring::Alice, AuthorityKeyring::Bob, AuthorityKeyring::Charlie];
	let voters = make_ids(peers);

	let mut net = GrandpaTestNet::new(TestApi::new(voters), 3);
	net.peer(0).push_blocks(20, false);
	net.block_until_sync(&mut runtime);

	for i in 0..3 {
		assert_eq!(net.peer(i).client().info().chain.best_number, 20,
			"Peer #{} failed to sync", i);
	}

	let net = Arc::new(Mutex::new(net));
	run_to_completion(&mut runtime, 20, net.clone(), peers);

	// normally there's no justification for finalized blocks
	assert!(net.lock().peer(0).client().justification(&BlockId::Number(20)).unwrap().is_none(),
		"Extra justification for block#1");
}

#[test]
fn finalize_3_voters_1_full_observer() {
	let mut runtime = current_thread::Runtime::new().unwrap();

	let peers = &[AuthorityKeyring::Alice, AuthorityKeyring::Bob, AuthorityKeyring::Charlie];
	let voters = make_ids(peers);

	let mut net = GrandpaTestNet::new(TestApi::new(voters), 4);
	net.peer(0).push_blocks(20, false);
	net.block_until_sync(&mut runtime);

	let net = Arc::new(Mutex::new(net));
	let mut finality_notifications = Vec::new();

	let all_peers = peers.iter()
		.cloned()
		.map(|key| Some(Arc::new(key.into())))
		.chain(::std::iter::once(None));

	for (peer_id, local_key) in all_peers.enumerate() {
		let (client, net_service, link) = {
			let net = net.lock();
			let link = net.peers[peer_id].data.lock().take().expect("link initialized at startup; qed");
			(
				net.peers[peer_id].client().clone(),
				net.peers[peer_id].network_service().clone(),
				link,
			)
		};
		finality_notifications.push(
			client.finality_notification_stream()
				.map(|v| Ok::<_, ()>(v)).compat()
				.take_while(|n| Ok(n.header.number() < &20))
				.for_each(move |_| Ok(()))
		);

		let grandpa_params = GrandpaParams {
			config: Config {
				gossip_duration: TEST_GOSSIP_DURATION,
				justification_period: 32,
				local_key,
				name: Some(format!("peer#{}", peer_id)),
			},
			link: link,
			network: net_service,
			inherent_data_providers: InherentDataProviders::new(),
			on_exit: Exit,
			telemetry_on_connect: None,
			transaction_pool: Arc::new(TestPool {
				pool: RwLock::new(vec![])
			}),
		};
		let voter = run_grandpa_voter(grandpa_params).expect("all in order with client and network");

		runtime.spawn(voter);
	}

	// wait for all finalized on each.
	let wait_for = ::futures::future::join_all(finality_notifications)
		.map(|_| ())
		.map_err(|_| ());

	let drive_to_completion = futures::future::poll_fn(|| { net.lock().poll(); Ok(Async::NotReady) });
	let _ = runtime.block_on(wait_for.select(drive_to_completion).map_err(|_| ())).unwrap();
}

#[test]
fn transition_3_voters_twice_1_full_observer() {
	let _ = env_logger::try_init();
	let peers_a = &[
		AuthorityKeyring::Alice,
		AuthorityKeyring::Bob,
		AuthorityKeyring::Charlie,
	];

	let peers_b = &[
		AuthorityKeyring::Dave,
		AuthorityKeyring::Eve,
		AuthorityKeyring::Ferdie,
	];

	let peers_c = &[
		AuthorityKeyring::Alice,
		AuthorityKeyring::Eve,
		AuthorityKeyring::Two,
	];

	let observer = &[AuthorityKeyring::One];

	let genesis_voters = make_ids(peers_a);

	let api = TestApi::new(genesis_voters);
	let transitions = api.scheduled_changes.clone();
	let net = Arc::new(Mutex::new(GrandpaTestNet::new(api, 8)));

	let mut runtime = current_thread::Runtime::new().unwrap();

	net.lock().peer(0).push_blocks(1, false);
	net.lock().block_until_sync(&mut runtime);

	for (i, peer) in net.lock().peers().iter().enumerate() {
		let full_client = peer.client().as_full().expect("only full clients are used in test");
		assert_eq!(full_client.info().chain.best_number, 1,
					"Peer #{} failed to sync", i);

		let set: AuthoritySet<Hash, BlockNumber> = crate::aux_schema::load_authorities(
			#[allow(deprecated)]
			&**full_client.backend()
		).unwrap();

		assert_eq!(set.current(), (0, make_ids(peers_a).as_slice()));
		assert_eq!(set.pending_changes().count(), 0);
	}

	{
		let net = net.clone();
		let client = net.lock().peers[0].client().clone();
		let transitions = transitions.clone();
		let add_transition = move |parent_hash, change| {
			transitions.lock().insert(parent_hash, change);
		};
		let peers_c = peers_c.clone();

		// wait for blocks to be finalized before generating new ones
		let block_production = client.finality_notification_stream()
			.map(|v| Ok::<_, ()>(v)).compat()
			.take_while(|n| Ok(n.header.number() < &30))
			.for_each(move |n| {
				match n.header.number() {
					1 => {
						// first 14 blocks.
						net.lock().peer(0).push_blocks(13, false);
					},
					14 => {
						// generate transition at block 15, applied at 20.
						net.lock().peer(0).generate_blocks(1, BlockOrigin::File, |builder| {
							let block = builder.bake().unwrap();
							add_transition(*block.header.parent_hash(), ScheduledChange {
								next_authorities: make_ids(peers_b),
								delay: 4,
							});

							block
						});
						net.lock().peer(0).push_blocks(5, false);
					},
					20 => {
						// at block 21 we do another transition, but this time instant.
						// add more until we have 30.
						net.lock().peer(0).generate_blocks(1, BlockOrigin::File, |builder| {
							let block = builder.bake().unwrap();
							add_transition(*block.header.parent_hash(), ScheduledChange {
								next_authorities: make_ids(&peers_c),
								delay: 0,
							});

							block
						});
						net.lock().peer(0).push_blocks(9, false);
					},
					_ => {},
				}

				Ok(())
			});

		runtime.spawn(block_production);
	}

	let mut finality_notifications = Vec::new();
	let all_peers = peers_a.iter()
		.chain(peers_b)
		.chain(peers_c)
		.chain(observer)
		.cloned()
		.collect::<HashSet<_>>() // deduplicate
		.into_iter()
		.map(|key| Some(Arc::new(key.into())))
		.enumerate();

	for (peer_id, local_key) in all_peers {
		let (client, net_service, link) = {
			let net = net.lock();
			let link = net.peers[peer_id].data.lock().take().expect("link initialized at startup; qed");
			(
				net.peers[peer_id].client().clone(),
				net.peers[peer_id].network_service().clone(),
				link,
			)
		};

		finality_notifications.push(
			client.finality_notification_stream()
				.map(|v| Ok::<_, ()>(v)).compat()
				.take_while(|n| Ok(n.header.number() < &30))
				.for_each(move |_| Ok(()))
				.map(move |()| {
					let full_client = client.as_full().expect("only full clients are used in test");
					let set: AuthoritySet<Hash, BlockNumber> = crate::aux_schema::load_authorities(
						#[allow(deprecated)]
						&**full_client.backend()
					).unwrap();

					assert_eq!(set.current(), (2, make_ids(peers_c).as_slice()));
					assert_eq!(set.pending_changes().count(), 0);
				})
		);
		let grandpa_params = GrandpaParams {
			config: Config {
				gossip_duration: TEST_GOSSIP_DURATION,
				justification_period: 32,
				local_key,
				name: Some(format!("peer#{}", peer_id)),
			},
			link: link,
			network: net_service,
			inherent_data_providers: InherentDataProviders::new(),
			on_exit: Exit,
			telemetry_on_connect: None,
			transaction_pool: Arc::new(TestPool {
				pool: RwLock::new(vec![])
			}),
		};
		let voter = run_grandpa_voter(grandpa_params).expect("all in order with client and network");

		runtime.spawn(voter);
	}

	// wait for all finalized on each.
	let wait_for = ::futures::future::join_all(finality_notifications)
		.map(|_| ())
		.map_err(|_| ());

	let drive_to_completion = futures::future::poll_fn(|| { net.lock().poll(); Ok(Async::NotReady) });
	let _ = runtime.block_on(wait_for.select(drive_to_completion).map_err(|_| ())).unwrap();
}

#[test]
fn justification_is_emitted_when_consensus_data_changes() {
	let mut runtime = current_thread::Runtime::new().unwrap();
	let peers = &[AuthorityKeyring::Alice, AuthorityKeyring::Bob, AuthorityKeyring::Charlie];
	let mut net = GrandpaTestNet::new(TestApi::new(make_ids(peers)), 3);

	// import block#1 WITH consensus data change
	let new_authorities = vec![substrate_primitives::sr25519::Public::from_raw([42; 32])];
	net.peer(0).push_authorities_change_block(new_authorities);
	net.block_until_sync(&mut runtime);
	let net = Arc::new(Mutex::new(net));
	run_to_completion(&mut runtime, 1, net.clone(), peers);

	// ... and check that there's justification for block#1
	assert!(net.lock().peer(0).client().justification(&BlockId::Number(1)).unwrap().is_some(),
		"Missing justification for block#1");
}

#[test]
fn justification_is_generated_periodically() {
	let mut runtime = current_thread::Runtime::new().unwrap();
	let peers = &[AuthorityKeyring::Alice, AuthorityKeyring::Bob, AuthorityKeyring::Charlie];
	let voters = make_ids(peers);

	let mut net = GrandpaTestNet::new(TestApi::new(voters), 3);
	net.peer(0).push_blocks(32, false);
	net.block_until_sync(&mut runtime);

	let net = Arc::new(Mutex::new(net));
	run_to_completion(&mut runtime, 32, net.clone(), peers);

	// when block#32 (justification_period) is finalized, justification
	// is required => generated
	for i in 0..3 {
		assert!(net.lock().peer(i).client().justification(&BlockId::Number(32)).unwrap().is_some());
	}
}

#[test]
fn consensus_changes_works() {
	let mut changes = ConsensusChanges::<H256, u64>::empty();

	// pending changes are not finalized
	changes.note_change((10, H256::from_low_u64_be(1)));
	assert_eq!(changes.finalize((5, H256::from_low_u64_be(5)), |_| Ok(None)).unwrap(), (false, false));

	// no change is selected from competing pending changes
	changes.note_change((1, H256::from_low_u64_be(1)));
	changes.note_change((1, H256::from_low_u64_be(101)));
	assert_eq!(changes.finalize((10, H256::from_low_u64_be(10)), |_| Ok(Some(H256::from_low_u64_be(1001)))).unwrap(), (true, false));

	// change is selected from competing pending changes
	changes.note_change((1, H256::from_low_u64_be(1)));
	changes.note_change((1, H256::from_low_u64_be(101)));
	assert_eq!(changes.finalize((10, H256::from_low_u64_be(10)), |_| Ok(Some(H256::from_low_u64_be(1)))).unwrap(), (true, true));
}

#[test]
fn sync_justifications_on_change_blocks() {
	let mut runtime = current_thread::Runtime::new().unwrap();
	let peers_a = &[AuthorityKeyring::Alice, AuthorityKeyring::Bob, AuthorityKeyring::Charlie];
	let peers_b = &[AuthorityKeyring::Alice, AuthorityKeyring::Bob];
	let voters = make_ids(peers_b);

	// 4 peers, 3 of them are authorities and participate in grandpa
	let api = TestApi::new(voters);
	let transitions = api.scheduled_changes.clone();
	let mut net = GrandpaTestNet::new(api, 4);

	// add 20 blocks
	net.peer(0).push_blocks(20, false);

	// at block 21 we do add a transition which is instant
	net.peer(0).generate_blocks(1, BlockOrigin::File, |builder| {
		let block = builder.bake().unwrap();
		transitions.lock().insert(*block.header.parent_hash(), ScheduledChange {
			next_authorities: make_ids(peers_b),
			delay: 0,
		});
		block
	});

	// add more blocks on top of it (until we have 25)
	net.peer(0).push_blocks(4, false);
	net.block_until_sync(&mut runtime);

	for i in 0..4 {
		assert_eq!(net.peer(i).client().info().chain.best_number, 25,
			"Peer #{} failed to sync", i);
	}

	let net = Arc::new(Mutex::new(net));
	run_to_completion(&mut runtime, 25, net.clone(), peers_a);

	// the first 3 peers are grandpa voters and therefore have already finalized
	// block 21 and stored a justification
	for i in 0..3 {
		assert!(net.lock().peer(i).client().justification(&BlockId::Number(21)).unwrap().is_some());
	}

	// the last peer should get the justification by syncing from other peers
	runtime.block_on(futures::future::poll_fn(move || -> std::result::Result<_, ()> {
		if net.lock().peer(3).client().justification(&BlockId::Number(21)).unwrap().is_none() {
			net.lock().poll();
			Ok(Async::NotReady)
		} else {
			Ok(Async::Ready(()))
		}
	})).unwrap()
}

#[test]
fn finalizes_multiple_pending_changes_in_order() {
	let _ = env_logger::try_init();
	let mut runtime = current_thread::Runtime::new().unwrap();

	let peers_a = &[AuthorityKeyring::Alice, AuthorityKeyring::Bob, AuthorityKeyring::Charlie];
	let peers_b = &[AuthorityKeyring::Dave, AuthorityKeyring::Eve, AuthorityKeyring::Ferdie];
	let peers_c = &[AuthorityKeyring::Dave, AuthorityKeyring::Alice, AuthorityKeyring::Bob];

	let all_peers = &[
		AuthorityKeyring::Alice, AuthorityKeyring::Bob, AuthorityKeyring::Charlie,
		AuthorityKeyring::Dave, AuthorityKeyring::Eve, AuthorityKeyring::Ferdie,
	];
	let genesis_voters = make_ids(peers_a);

	// 6 peers, 3 of them are authorities and participate in grandpa from genesis
	let api = TestApi::new(genesis_voters);
	let transitions = api.scheduled_changes.clone();
	let mut net = GrandpaTestNet::new(api, 6);

	// add 20 blocks
	net.peer(0).push_blocks(20, false);

	// at block 21 we do add a transition which is instant
	net.peer(0).generate_blocks(1, BlockOrigin::File, |builder| {
		let block = builder.bake().unwrap();
		transitions.lock().insert(*block.header.parent_hash(), ScheduledChange {
			next_authorities: make_ids(peers_b),
			delay: 0,
		});
		block
	});

	// add more blocks on top of it (until we have 25)
	net.peer(0).push_blocks(4, false);

	// at block 26 we add another which is enacted at block 30
	net.peer(0).generate_blocks(1, BlockOrigin::File, |builder| {
		let block = builder.bake().unwrap();
		transitions.lock().insert(*block.header.parent_hash(), ScheduledChange {
			next_authorities: make_ids(peers_c),
			delay: 4,
		});
		block
	});

	// add more blocks on top of it (until we have 30)
	net.peer(0).push_blocks(4, false);

	net.block_until_sync(&mut runtime);

	// all peers imported both change blocks
	for i in 0..6 {
		assert_eq!(net.peer(i).client().info().chain.best_number, 30,
			"Peer #{} failed to sync", i);
	}

	let net = Arc::new(Mutex::new(net));
	run_to_completion(&mut runtime, 30, net.clone(), all_peers);
}

#[test]
fn doesnt_vote_on_the_tip_of_the_chain() {
	let mut runtime = current_thread::Runtime::new().unwrap();
	let peers_a = &[AuthorityKeyring::Alice, AuthorityKeyring::Bob, AuthorityKeyring::Charlie];
	let voters = make_ids(peers_a);
	let api = TestApi::new(voters);
	let mut net = GrandpaTestNet::new(api, 3);

	// add 100 blocks
	net.peer(0).push_blocks(100, false);
	net.block_until_sync(&mut runtime);

	for i in 0..3 {
		assert_eq!(net.peer(i).client().info().chain.best_number, 100,
			"Peer #{} failed to sync", i);
	}

	let net = Arc::new(Mutex::new(net));
	let highest = run_to_completion(&mut runtime, 75, net.clone(), peers_a);

	// the highest block to be finalized will be 3/4 deep in the unfinalized chain
	assert_eq!(highest, 75);
}

#[test]
fn force_change_to_new_set() {
	let _ = env_logger::try_init();
	let mut runtime = current_thread::Runtime::new().unwrap();
	// two of these guys are offline.
	let genesis_authorities = &[AuthorityKeyring::Alice, AuthorityKeyring::Bob, AuthorityKeyring::Charlie, AuthorityKeyring::One, AuthorityKeyring::Two];
	let peers_a = &[AuthorityKeyring::Alice, AuthorityKeyring::Bob, AuthorityKeyring::Charlie];
	let api = TestApi::new(make_ids(genesis_authorities));

	let voters = make_ids(peers_a);
	let normal_transitions = api.scheduled_changes.clone();
	let forced_transitions = api.forced_changes.clone();
	let net = GrandpaTestNet::new(api, 3);
	let net = Arc::new(Mutex::new(net));

	net.lock().peer(0).push_blocks(1, false);

	{
		// add a forced transition at block 12.
		let parent_hash = net.lock().peer(0).client().info().chain.best_hash;
		forced_transitions.lock().insert(parent_hash, (0, ScheduledChange {
			next_authorities: voters.clone(),
			delay: 10,
		}));

		// add a normal transition too to ensure that forced changes take priority.
		normal_transitions.lock().insert(parent_hash, ScheduledChange {
			next_authorities: make_ids(genesis_authorities),
			delay: 5,
		});
	}

	net.lock().peer(0).push_blocks(25, false);
	net.lock().block_until_sync(&mut runtime);

	for (i, peer) in net.lock().peers().iter().enumerate() {
		assert_eq!(peer.client().info().chain.best_number, 26,
				"Peer #{} failed to sync", i);

		let full_client = peer.client().as_full().expect("only full clients are used in test");
		let set: AuthoritySet<Hash, BlockNumber> = crate::aux_schema::load_authorities(
			#[allow(deprecated)]
			&**full_client.backend()
		).unwrap();

		assert_eq!(set.current(), (1, voters.as_slice()));
		assert_eq!(set.pending_changes().count(), 0);
	}

	// it will only finalize if the forced transition happens.
	// we add_blocks after the voters are spawned because otherwise
	// the link-halfs have the wrong AuthoritySet
	run_to_completion(&mut runtime, 25, net, peers_a);
}

#[test]
fn challenge_digest_produces_answer() {
	let peers = &[AuthorityKeyring::Alice, AuthorityKeyring::Bob, AuthorityKeyring::Charlie, AuthorityKeyring::Dave];
	let voters = make_ids(peers);
	let api = TestApi::new(voters);
	let net = GrandpaTestNet::new(api.clone(), 4);

	let client = net.peer(0).client().clone();
	let (block_import, _, _, _, _, transaction_pool) = net.make_block_import(client.clone());

	let full_client = client.as_full().unwrap();
	let builder = full_client.new_block_at(&BlockId::Number(0), Default::default()).unwrap();
	let mut block = builder.bake().unwrap();

	let challenge = Challenge::<H256, u64, Header, AuthoritySignature, AuthorityId, Prevote<Block>> {
		finalized_block: (Default::default(), Default::default()),
		finalized_block_proof: FinalizedBlockProof {
			commit: Commit {
				target_hash: Default::default(),
				target_number: Default::default(),
				precommits: vec![
					SignedPrecommit {
						precommit: Precommit::<Block> {
							target_hash: Default::default(),
							target_number: Default::default(),
						},
						signature: Default::default(),
						id: Default::default(),
					}
				],
			},
			headers: vec![],
		},
		challenged_vote_set: ChallengedVoteSet {
			challenged_votes: vec![],
			set_id: 0,
			round: 0,
		},
		previous_challenge: None,
	};
	let signal = Signal::PrevoteChallenge(challenge);

	block.header.digest_mut().push(DigestItem::Consensus(GRANDPA_ENGINE_ID, signal.encode()));

	println!("Digest = {:?}", block.header.digest());

	let block = || {
		let block = block.clone();
		ImportBlock {
			origin: BlockOrigin::File,
			header: block.header,
			justification: None,
			post_digests: Vec::new(),
			body: Some(block.extrinsics),
			finalized: false,
			auxiliary: Vec::new(),
			fork_choice: ForkChoiceStrategy::LongestChain,
		}
	};

	assert_eq!(
		block_import.import_block(block(), HashMap::new()).unwrap(),
		ImportResult::Imported(ImportedAux {
			needs_justification: false,
			clear_justification_requests: false,
			bad_justification: false,
			needs_finality_proof: false,
		}),
	);


	println!("Transaction pool = {:?}", transaction_pool);
}

#[test]
fn allows_reimporting_change_blocks() {
	let peers_a = &[AuthorityKeyring::Alice, AuthorityKeyring::Bob, AuthorityKeyring::Charlie];
	let peers_b = &[AuthorityKeyring::Alice, AuthorityKeyring::Bob];
	let voters = make_ids(peers_a);
	let api = TestApi::new(voters);
	let mut net = GrandpaTestNet::new(api.clone(), 3);

	let client = net.peer(0).client().clone();
	let (mut block_import, ..) = net.make_block_import(client.clone());

	let full_client = client.as_full().unwrap();
	let builder = full_client.new_block_at(&BlockId::Number(0), Default::default()).unwrap();
	let block = builder.bake().unwrap();
	api.scheduled_changes.lock().insert(*block.header.parent_hash(), ScheduledChange {
		next_authorities: make_ids(peers_b),
		delay: 0,
	});

	let block = || {
		let block = block.clone();
		ImportBlock {
			origin: BlockOrigin::File,
			header: block.header,
			justification: None,
			post_digests: Vec::new(),
			body: Some(block.extrinsics),
			finalized: false,
			auxiliary: Vec::new(),
			fork_choice: ForkChoiceStrategy::LongestChain,
		}
	};

	assert_eq!(
		block_import.import_block(block(), HashMap::new()).unwrap(),
		ImportResult::Imported(ImportedAux {
			needs_justification: true,
			clear_justification_requests: false,
			bad_justification: false,
			needs_finality_proof: false,
		}),
	);

	assert_eq!(
		block_import.import_block(block(), HashMap::new()).unwrap(),
		ImportResult::AlreadyInChain
	);
}

#[test]
fn test_bad_justification() {
	let peers_a = &[AuthorityKeyring::Alice, AuthorityKeyring::Bob, AuthorityKeyring::Charlie];
	let peers_b = &[AuthorityKeyring::Alice, AuthorityKeyring::Bob];
	let voters = make_ids(peers_a);
	let api = TestApi::new(voters);
	let mut net = GrandpaTestNet::new(api.clone(), 3);

	let client = net.peer(0).client().clone();
	let (mut block_import, ..) = net.make_block_import(client.clone());

	let full_client = client.as_full().expect("only full clients are used in test");
	let builder = full_client.new_block_at(&BlockId::Number(0), Default::default()).unwrap();
	let block = builder.bake().unwrap();
	api.scheduled_changes.lock().insert(*block.header.parent_hash(), ScheduledChange {
		next_authorities: make_ids(peers_b),
		delay: 0,
	});

	let block = || {
		let block = block.clone();
		ImportBlock {
			origin: BlockOrigin::File,
			header: block.header,
			justification: Some(Vec::new()),
			post_digests: Vec::new(),
			body: Some(block.extrinsics),
			finalized: false,
			auxiliary: Vec::new(),
			fork_choice: ForkChoiceStrategy::LongestChain,
		}
	};

	assert_eq!(
		block_import.import_block(block(), HashMap::new()).unwrap(),
		ImportResult::Imported(ImportedAux {
			needs_justification: true,
			clear_justification_requests: false,
			bad_justification: true,
			..Default::default()
		}),
	);

	assert_eq!(
		block_import.import_block(block(), HashMap::new()).unwrap(),
		ImportResult::AlreadyInChain
	);
}

#[test]
fn voter_persists_its_votes() {
	use std::iter::FromIterator;
	use std::sync::atomic::{AtomicUsize, Ordering};
	use futures::future;
	use futures::sync::mpsc;

	let _ = env_logger::try_init();
	let mut runtime = current_thread::Runtime::new().unwrap();

	// we have two authorities but we'll only be running the voter for alice
	// we are going to be listening for the prevotes it casts
	let peers = &[AuthorityKeyring::Alice, AuthorityKeyring::Bob];
	let voters = make_ids(peers);

	// alice has a chain with 20 blocks
	let mut net = GrandpaTestNet::new(TestApi::new(voters.clone()), 2);
	net.peer(0).push_blocks(20, false);
	net.block_until_sync(&mut runtime);

	assert_eq!(net.peer(0).client().info().chain.best_number, 20,
			   "Peer #{} failed to sync", 0);

	let client = net.peer(0).client().clone();
	let net = Arc::new(Mutex::new(net));

	let (voter_tx, voter_rx) = mpsc::unbounded::<()>();

	// startup a grandpa voter for alice but also listen for messages on a
	// channel. whenever a message is received the voter is restarted. when the
	// sender is dropped the voter is stopped.
	{
		let net = net.clone();
		let client = client.clone();

		let voter = future::loop_fn(voter_rx, move |rx| {
			let (_block_import, _, _, _, link, _) = net.lock().make_block_import(client.clone());
			let link = link.lock().take().unwrap();

			let grandpa_params = GrandpaParams {
				config: Config {
					gossip_duration: TEST_GOSSIP_DURATION,
					justification_period: 32,
					local_key: Some(Arc::new(peers[0].clone().into())),
					name: Some(format!("peer#{}", 0)),
				},
				link: link,
				network: net.lock().peers[0].network_service().clone(),
				inherent_data_providers: InherentDataProviders::new(),
				on_exit: Exit,
				telemetry_on_connect: None,
				transaction_pool: Arc::new(TestPool {
					pool: RwLock::new(vec![])
				}),
			};

			let voter = run_grandpa_voter(grandpa_params)
				.expect("all in order with client and network")
				.then(move |r| {
					// we need to keep the block_import alive since it owns the
					// sender for the voter commands channel, if that gets dropped
					// then the voter will stop
					drop(_block_import);
					r
				});

			voter.select2(rx.into_future()).then(|res| match res {
				Ok(future::Either::A(x)) => {
					panic!("voter stopped unexpectedly: {:?}", x);
				},
				Ok(future::Either::B(((Some(()), rx), _))) => {
					Ok(future::Loop::Continue(rx))
				},
				Ok(future::Either::B(((None, _), _))) => {
					Ok(future::Loop::Break(()))
				},
				Err(future::Either::A(err)) => {
					panic!("unexpected error: {:?}", err);
				},
				Err(future::Either::B(..)) => {
					// voter_rx dropped, stop the voter.
					Ok(future::Loop::Break(()))
				},
			})
		});

		runtime.spawn(voter);
	}

	let (exit_tx, exit_rx) = futures::sync::oneshot::channel::<()>();

	// create the communication layer for bob, but don't start any
	// voter. instead we'll listen for the prevote that alice casts
	// and cast our own manually
	{
		let config = Config {
			gossip_duration: TEST_GOSSIP_DURATION,
			justification_period: 32,
			local_key: Some(Arc::new(peers[1].clone().into())),
			name: Some(format!("peer#{}", 1)),
		};

		let set_state = {
			let (_, _, _, _, link, _) = net.lock().make_block_import(client);
			let LinkHalf { persistent_data, .. } = link.lock().take().unwrap();
			let PersistentData { set_state, .. } = persistent_data;
			set_state
		};

		let (network, routing_work) = communication::NetworkBridge::new(
			net.lock().peers[1].network_service().clone(),
			config.clone(),
			set_state,
			Exit,
		);
		runtime.block_on(routing_work).unwrap();

		let (round_rx, round_tx) = network.round_communication(
			communication::Round(1),
			communication::SetId(0),
			Arc::new(VoterSet::from_iter(voters)),
			Some(config.local_key.unwrap()),
			HasVoted::No,
		);

		let round_tx = Arc::new(Mutex::new(round_tx));
		let exit_tx = Arc::new(Mutex::new(Some(exit_tx)));

		let net = net.clone();
		let state = AtomicUsize::new(0);

		runtime.spawn(round_rx.for_each(move |signed| {
			if state.compare_and_swap(0, 1, Ordering::SeqCst) == 0 {
				// the first message we receive should be a prevote from alice.
				let prevote = match signed.message {
					grandpa::Message::Prevote(prevote) => prevote,
					_ => panic!("voter should prevote."),
				};

				// its chain has 20 blocks and the voter targets 3/4 of the
				// unfinalized chain, so the vote should be for block 15
				assert!(prevote.target_number == 15);

				// we push 20 more blocks to alice's chain
				net.lock().peer(0).push_blocks(20, false);

				let net2 = net.clone();
				let net = net.clone();
				let voter_tx = voter_tx.clone();
				let round_tx = round_tx.clone();
				future::Either::A(tokio_timer::Interval::new_interval(Duration::from_millis(200))
					.take_while(move |_| {
						Ok(net2.lock().peer(1).client().info().chain.best_number != 40)
					})
					.for_each(|_| Ok(()))
					.and_then(move |_| {
						#[allow(deprecated)]
						let block_30_hash =
							net.lock().peer(0).client().as_full().unwrap().backend().blockchain().hash(30).unwrap().unwrap();

						// we restart alice's voter
						voter_tx.unbounded_send(()).unwrap();

						// and we push our own prevote for block 30
						let prevote = grandpa::Prevote {
							target_number: 30,
							target_hash: block_30_hash,
						};

						round_tx.lock().start_send(grandpa::Message::Prevote(prevote)).unwrap();
						Ok(())
					}).map_err(|_| panic!()))

			} else if state.compare_and_swap(1, 2, Ordering::SeqCst) == 1 {
				// the next message we receive should be our own prevote
				let prevote = match signed.message {
					grandpa::Message::Prevote(prevote) => prevote,
					_ => panic!("We should receive our own prevote."),
				};

				// targeting block 30
				assert!(prevote.target_number == 30);

				// after alice restarts it should send its previous prevote
				// therefore we won't ever receive it again since it will be a
				// known message on the gossip layer

				future::Either::B(future::ok(()))

			} else if state.compare_and_swap(2, 3, Ordering::SeqCst) == 2 {
				// we then receive a precommit from alice for block 15
				// even though we casted a prevote for block 30
				let precommit = match signed.message {
					grandpa::Message::Precommit(precommit) => precommit,
					_ => panic!("voter should precommit."),
				};

				assert!(precommit.target_number == 15);

				// signal exit
				exit_tx.clone().lock().take().unwrap().send(()).unwrap();

				future::Either::B(future::ok(()))

			} else {
				panic!()
			}

		}).map_err(|_| ()));
	}

	let drive_to_completion = futures::future::poll_fn(|| { net.lock().poll(); Ok(Async::NotReady) });
	let exit = exit_rx.into_future().map(|_| ()).map_err(|_| ());

	runtime.block_on(drive_to_completion.select(exit).map(|_| ()).map_err(|_| ())).unwrap();
}

#[test]
fn finalize_3_voters_1_light_observer() {
	let _ = env_logger::try_init();
	let mut runtime = current_thread::Runtime::new().unwrap();
	let authorities = &[AuthorityKeyring::Alice, AuthorityKeyring::Bob, AuthorityKeyring::Charlie];
	let voters = make_ids(authorities);

	let mut net = GrandpaTestNet::new(TestApi::new(voters), 4);
	net.peer(0).push_blocks(20, false);
	net.block_until_sync(&mut runtime);

	for i in 0..4 {
		assert_eq!(net.peer(i).client().info().chain.best_number, 20,
			"Peer #{} failed to sync", i);
	}

	let net = Arc::new(Mutex::new(net));
	let link = net.lock().peer(3).data.lock().take().expect("link initialized on startup; qed");

	let finality_notifications = net.lock().peer(3).client().finality_notification_stream()
		.map(|v| Ok::<_, ()>(v)).compat()
		.take_while(|n| Ok(n.header.number() < &20))
		.collect();

	run_to_completion_with(&mut runtime, 20, net.clone(), authorities, |executor| {
		executor.spawn(
			run_grandpa_observer(
				Config {
					gossip_duration: TEST_GOSSIP_DURATION,
					justification_period: 32,
					local_key: None,
					name: Some("observer".to_string()),
				},
				link,
				net.lock().peers[3].network_service().clone(),
				Exit,
			).unwrap()
		).unwrap();

		Some(Box::new(finality_notifications.map(|_| ())))
	});
}

#[test]
fn finality_proof_is_fetched_by_light_client_when_consensus_data_changes() {
	let _ = ::env_logger::try_init();
	let mut runtime = current_thread::Runtime::new().unwrap();

	let peers = &[AuthorityKeyring::Alice];
	let mut net = GrandpaTestNet::new(TestApi::new(make_ids(peers)), 1);
	net.add_light_peer(&GrandpaTestNet::default_config());

	// import block#1 WITH consensus data change. Light client ignores justification
	// && instead fetches finality proof for block #1
	net.peer(0).push_authorities_change_block(vec![substrate_primitives::sr25519::Public::from_raw([42; 32])]);
	let net = Arc::new(Mutex::new(net));
	run_to_completion(&mut runtime, 1, net.clone(), peers);
	net.lock().block_until_sync(&mut runtime);

	// check that the block#1 is finalized on light client
	runtime.block_on(futures::future::poll_fn(move || -> std::result::Result<_, ()> {
		if net.lock().peer(1).client().info().chain.finalized_number == 1 {
			Ok(Async::Ready(()))
		} else {
			net.lock().poll();
			Ok(Async::NotReady)
		}
	})).unwrap()
}

#[test]
fn empty_finality_proof_is_returned_to_light_client_when_authority_set_is_different() {
	// for debug: to ensure that without forced change light client will sync finality proof
	const FORCE_CHANGE: bool = true;

	let _ = ::env_logger::try_init();
	let mut runtime = current_thread::Runtime::new().unwrap();

	// two of these guys are offline.
	let genesis_authorities = if FORCE_CHANGE {
		vec![
			AuthorityKeyring::Alice,
			AuthorityKeyring::Bob,
			AuthorityKeyring::Charlie,
			AuthorityKeyring::One,
			AuthorityKeyring::Two,
		]
	} else {
		vec![
			AuthorityKeyring::Alice,
			AuthorityKeyring::Bob,
			AuthorityKeyring::Charlie,
		]
	};
	let peers_a = &[AuthorityKeyring::Alice, AuthorityKeyring::Bob, AuthorityKeyring::Charlie];
	let api = TestApi::new(make_ids(&genesis_authorities));

	let voters = make_ids(peers_a);
	let forced_transitions = api.forced_changes.clone();
	let net = GrandpaTestNet::new(api, 3);
	let net = Arc::new(Mutex::new(net));

	net.lock().peer(0).push_blocks(1, false); // best is #1

	// add a forced transition at block 5.
	if FORCE_CHANGE {
		let parent_hash = net.lock().peer(0).client().info().chain.best_hash;
		forced_transitions.lock().insert(parent_hash, (0, ScheduledChange {
			next_authorities: voters.clone(),
			delay: 3,
		}));
	}

	// ensure block#10 enacts authorities set change => justification is generated
	// normally it will reach light client, but because of the forced change, it will not
	net.lock().peer(0).push_blocks(8, false); // best is #9
	net.lock().peer(0).push_authorities_change_block(
		vec![substrate_primitives::sr25519::Public::from_raw([42; 32])]
	); // #10
	net.lock().peer(0).push_blocks(1, false); // best is #11
	net.lock().block_until_sync(&mut runtime);

	// finalize block #11 on full clients
	run_to_completion(&mut runtime, 11, net.clone(), peers_a);

	// request finalization by light client
	net.lock().add_light_peer(&GrandpaTestNet::default_config());
	net.lock().block_until_sync(&mut runtime);

	// check block, finalized on light client
	assert_eq!(
		net.lock().peer(3).client().info().chain.finalized_number,
		if FORCE_CHANGE { 0 } else { 10 },
	);
}

#[test]
fn voter_catches_up_to_latest_round_when_behind() {
	let _ = env_logger::try_init();
	let mut runtime = current_thread::Runtime::new().unwrap();

	let peers = &[AuthorityKeyring::Alice, AuthorityKeyring::Bob];
	let voters = make_ids(peers);

	let mut net = GrandpaTestNet::new(TestApi::new(voters), 3);
	net.peer(0).push_blocks(50, false);
	net.block_until_sync(&mut runtime);

	let net = Arc::new(Mutex::new(net));
	let mut finality_notifications = Vec::new();

	let voter = |local_key, peer_id, link, net: Arc<Mutex<GrandpaTestNet>>| -> Box<dyn Future<Item=(), Error=()> + Send> {
		let grandpa_params = GrandpaParams {
			config: Config {
				gossip_duration: TEST_GOSSIP_DURATION,
				justification_period: 32,
				local_key,
				name: Some(format!("peer#{}", peer_id)),
			},
			link: link,
			network: net.lock().peer(peer_id).network_service().clone(),
			inherent_data_providers: InherentDataProviders::new(),
			on_exit: Exit,
			telemetry_on_connect: None,
			transaction_pool: Arc::new(TestPool { pool: RwLock::new(vec![]) }),
		};

		Box::new(run_grandpa_voter(grandpa_params).expect("all in order with client and network"))
	};

	// spawn authorities
	for (peer_id, key) in peers.iter().enumerate() {
		let (client, link) = {
			let net = net.lock();
			let link = net.peers[peer_id].data.lock().take().expect("link initialized at startup; qed");
			(
				net.peers[peer_id].client().clone(),
				link,
			)
		};

		finality_notifications.push(
			client.finality_notification_stream()
				.map(|v| Ok::<_, ()>(v)).compat()
				.take_while(|n| Ok(n.header.number() < &50))
				.for_each(move |_| Ok(()))
		);

		let voter = voter(Some(Arc::new((*key).into())), peer_id, link, net.clone());

		runtime.spawn(voter);
	}

	// wait for them to finalize block 50. since they'll vote on 3/4 of the
	// unfinalized chain it will take at least 4 rounds to do it.
	let wait_for_finality = ::futures::future::join_all(finality_notifications)
		.map(|_| ())
		.map_err(|_| ());

	// spawn a new voter, it should be behind by at least 4 rounds and should be
	// able to catch up to the latest round
	let test = {
		let net = net.clone();
		let runtime = runtime.handle();

		wait_for_finality.and_then(move |_| {
			let peer_id = 2;
			let (client, link) = {
				let net = net.lock();
				let link = net.peers[peer_id].data.lock().take().expect("link initialized at startup; qed");
				(
					net.peers[peer_id].client().clone(),
					link,
				)
			};

			let set_state = link.persistent_data.set_state.clone();

			let wait = client.finality_notification_stream()
				.map(|v| Ok::<_, ()>(v)).compat()
				.take_while(|n| Ok(n.header.number() < &50))
				.collect()
				.map(|_| set_state);

			let voter = voter(None, peer_id, link, net);

			runtime.spawn(voter).unwrap();

			wait
		})
			.and_then(|set_state| {
				// the last completed round in the new voter is higher than 4
				// which means it caught up to the voters
				assert!(set_state.read().last_completed_round().number >= 4);
				Ok(())
			})
	};

	let drive_to_completion = futures::future::poll_fn(|| { net.lock().poll(); Ok(Async::NotReady) });
	let _ = runtime.block_on(test.select(drive_to_completion).map_err(|_| ())).unwrap();
}<|MERGE_RESOLUTION|>--- conflicted
+++ resolved
@@ -29,20 +29,14 @@
 	runtime_api::{Core, RuntimeVersion, ApiExt},
 	LongestChain,
 };
-<<<<<<< HEAD
 use test_client::{self, runtime::BlockNumber, blockchain::{Info, BlockStatus}};
 use consensus_common::{
 	BlockOrigin, ForkChoiceStrategy, ImportedAux, ImportBlock, ImportResult
 };
 use consensus_common::import_queue::{
-	SharedBlockImport, SharedJustificationImport, SharedFinalityProofImport,
 	SharedFinalityProofRequestBuilder,
 };
-=======
-use test_client::{self, runtime::BlockNumber};
-use consensus_common::{BlockOrigin, ForkChoiceStrategy, ImportedAux, ImportBlock, ImportResult};
 use consensus_common::import_queue::{BoxBlockImport, BoxJustificationImport, BoxFinalityProofImport};
->>>>>>> f923ae2a
 use std::collections::{HashMap, HashSet};
 use std::result;
 use parking_lot::RwLock;
@@ -149,14 +143,9 @@
 					select_chain,
 					test_pool.clone(),
 				).expect("Could not create block import for fresh peer.");
-<<<<<<< HEAD
-				let shared_import = Arc::new(import);
-				(shared_import.clone(), Some(shared_import), None, None, Mutex::new(Some(link)), test_pool)
-=======
 				let justification_import = Box::new(import.clone());
 				let block_import = Box::new(import);
-				(block_import, Some(justification_import), None, None, Mutex::new(Some(link)))
->>>>>>> f923ae2a
+				(block_import, Some(justification_import), None, None, Mutex::new(Some(link)), test_pool)
 			},
 			PeersClient::Light(ref client) => {
 				use crate::light_import::tests::light_block_import_without_justifications;
@@ -170,14 +159,9 @@
 					Arc::new(self.test_config.clone())
 				).expect("Could not create block import for fresh peer.");
 				let finality_proof_req_builder = import.0.create_finality_proof_request_builder();
-<<<<<<< HEAD
-				let shared_import = Arc::new(import);
-				(shared_import.clone(), None, Some(shared_import), Some(finality_proof_req_builder), Mutex::new(None), None)
-=======
 				let proof_import = Box::new(import.clone());
 				let block_import = Box::new(import);
-				(block_import, None, Some(proof_import), Some(finality_proof_req_builder), Mutex::new(None))
->>>>>>> f923ae2a
+				(block_import, None, Some(proof_import), Some(finality_proof_req_builder), Mutex::new(None), None)
 			},
 		}
 	}
