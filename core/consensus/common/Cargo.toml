--- conflicted
+++ resolved
@@ -16,13 +16,7 @@
 rstd = { package = "sr-std", path = "../../sr-std" }
 runtime_version = { package = "sr-version", path = "../../sr-version" }
 runtime_primitives = { package = "sr-primitives", path = "../../sr-primitives" }
-<<<<<<< HEAD
-tokio-executor = "0.1.6"
-tokio-timer = "0.2"
 parity-scale-codec = { path = "/home/thiolliere/Developpement/parity-scale-codec", features = ["derive"] }
-=======
-parity-codec = { version = "4.1.1", features = ["derive"] }
->>>>>>> 713ba033
 parking_lot = "0.8.0"
 
 [dev-dependencies]
