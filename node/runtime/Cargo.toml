[package]
name = "node-runtime"
version = "2.0.0"
authors = ["Parity Technologies <admin@parity.io>"]
edition = "2018"
build = "build.rs"

[dependencies]
integer-sqrt = { version = "0.1.2" }
safe-mix = { version = "1.0", default-features = false }
<<<<<<< HEAD
parity-scale-codec = { path = "/home/thiolliere/Developpement/parity-scale-codec", default-features = false, features = ["derive"] }
substrate-primitives = { path = "../../core/primitives", default-features = false }
=======
parity-codec = { version = "4.1.1", default-features = false, features = ["derive"] }
primitives = { package = "substrate-primitives",  path = "../../core/primitives", default-features = false }
>>>>>>> 1fcd1286
client = { package = "substrate-client", path = "../../core/client", default-features = false }
rstd = { package = "sr-std", path = "../../core/sr-std", default-features = false }
sr-primitives = { path = "../../core/sr-primitives", default-features = false }
offchain-primitives = { package = "substrate-offchain-primitives", path = "../../core/offchain/primitives", default-features = false }
version = { package = "sr-version", path = "../../core/sr-version", default-features = false }
support = { package = "srml-support", path = "../../srml/support", default-features = false }
authorship = { package = "srml-authorship", path = "../../srml/authorship", default-features = false }
babe = { package = "srml-babe", path = "../../srml/babe", default-features = false }
babe-primitives = { package = "substrate-consensus-babe-primitives", path = "../../core/consensus/babe/primitives", default-features = false }
consensus-primitives = { package = "substrate-consensus-common-primitives", path = "../../core/consensus/common/primitives", default-features = false }
balances = { package = "srml-balances", path = "../../srml/balances", default-features = false }
contracts = { package = "srml-contracts", path = "../../srml/contracts", default-features = false }
collective = { package = "srml-collective", path = "../../srml/collective", default-features = false }
democracy = { package = "srml-democracy", path = "../../srml/democracy", default-features = false }
elections = { package = "srml-elections", path = "../../srml/elections", default-features = false }
executive = { package = "srml-executive", path = "../../srml/executive", default-features = false }
finality-tracker = { package = "srml-finality-tracker", path = "../../srml/finality-tracker", default-features = false }
grandpa = { package = "srml-grandpa", path = "../../srml/grandpa", default-features = false }
indices = { package = "srml-indices", path = "../../srml/indices", default-features = false }
session = { package = "srml-session", path = "../../srml/session", default-features = false, features = ["historical"] }
staking = { package = "srml-staking", path = "../../srml/staking", default-features = false }
system = { package = "srml-system", path = "../../srml/system", default-features = false }
timestamp = { package = "srml-timestamp", path = "../../srml/timestamp", default-features = false }
treasury = { package = "srml-treasury", path = "../../srml/treasury", default-features = false }
sudo = { package = "srml-sudo", path = "../../srml/sudo", default-features = false }
im-online = { package = "srml-im-online", path = "../../srml/im-online", default-features = false }
node-primitives = { path = "../primitives", default-features = false }
rustc-hex = { version = "2.0", optional = true }
serde = { version = "1.0", optional = true }
substrate-keyring = { path = "../../core/keyring", optional = true }

[build-dependencies]
wasm-builder-runner = { package = "substrate-wasm-builder-runner", version = "1.0.2", path = "../../core/utils/wasm-builder-runner" }

[features]
default = ["std"]
no_std = [
	"contracts/core",
]
std = [
<<<<<<< HEAD
	"parity-scale-codec/std",
	"substrate-primitives/std",
=======
	"parity-codec/std",
	"primitives/std",
>>>>>>> 1fcd1286
	"rstd/std",
	"sr-primitives/std",
	"support/std",
	"authorship/std",
	"babe/std",
	"babe-primitives/std",
	"consensus-primitives/std",
	"balances/std",
	"contracts/std",
	"collective/std",
	"democracy/std",
	"elections/std",
	"executive/std",
	"finality-tracker/std",
	"grandpa/std",
	"indices/std",
	"session/std",
	"staking/std",
	"system/std",
	"timestamp/std",
	"treasury/std",
	"sudo/std",
	"version/std",
	"node-primitives/std",
	"serde",
	"safe-mix/std",
	"client/std",
	"rustc-hex",
	"substrate-keyring",
	"offchain-primitives/std",
	"im-online/std",
]<|MERGE_RESOLUTION|>--- conflicted
+++ resolved
@@ -8,13 +8,8 @@
 [dependencies]
 integer-sqrt = { version = "0.1.2" }
 safe-mix = { version = "1.0", default-features = false }
-<<<<<<< HEAD
 parity-scale-codec = { path = "/home/thiolliere/Developpement/parity-scale-codec", default-features = false, features = ["derive"] }
-substrate-primitives = { path = "../../core/primitives", default-features = false }
-=======
-parity-codec = { version = "4.1.1", default-features = false, features = ["derive"] }
 primitives = { package = "substrate-primitives",  path = "../../core/primitives", default-features = false }
->>>>>>> 1fcd1286
 client = { package = "substrate-client", path = "../../core/client", default-features = false }
 rstd = { package = "sr-std", path = "../../core/sr-std", default-features = false }
 sr-primitives = { path = "../../core/sr-primitives", default-features = false }
@@ -55,13 +50,8 @@
 	"contracts/core",
 ]
 std = [
-<<<<<<< HEAD
 	"parity-scale-codec/std",
-	"substrate-primitives/std",
-=======
-	"parity-codec/std",
 	"primitives/std",
->>>>>>> 1fcd1286
 	"rstd/std",
 	"sr-primitives/std",
 	"support/std",
