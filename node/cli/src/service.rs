--- conflicted
+++ resolved
@@ -334,130 +334,127 @@
 		);
 	}
 
+	// #[test]
+	// #[ignore]
+	// fn test_sync() {
+	// 	let chain_spec = crate::chain_spec::tests::integration_test_config_with_single_authority();
+
+	// 	let alice = Arc::new(Sr25519Keyring::Alice.pair());
+	// 	let mut slot_num = 1u64;
+	// 	let block_factory = |service: &SyncService<<Factory as ServiceFactory>::FullService>| {
+	// 		let service = service.get();
+	// 		let mut inherent_data = service
+	// 			.config
+	// 			.custom
+	// 			.inherent_data_providers
+	// 			.create_inherent_data()
+	// 			.expect("Creates inherent data.");
+	// 		inherent_data.replace_data(finality_tracker::INHERENT_IDENTIFIER, &1u64);
+
+	// 		let parent_id = BlockId::number(service.client().info().chain.best_number);
+	// 		let parent_header = service.client().header(&parent_id).unwrap().unwrap();
+	// 		let mut proposer_factory = substrate_basic_authorship::ProposerFactory {
+	// 			client: service.client(),
+	// 			transaction_pool: service.transaction_pool(),
+	// 		};
+
+	// 		let mut digest = Digest::<H256>::default();
+
+	// 		// even though there's only one authority some slots might be empty,
+	// 		// so we must keep trying the next slots until we can claim one.
+	// 		let babe_pre_digest = loop {
+	// 			inherent_data.replace_data(timestamp::INHERENT_IDENTIFIER, &(slot_num * SLOT_DURATION));
+	// 			if let Some(babe_pre_digest) = babe::test_helpers::claim_slot(
+	// 				&*service.client(),
+	// 				&parent_id,
+	// 				slot_num,
+	// 				&alice,
+	// 				(278, 1000),
+	// 			) {
+	// 				break babe_pre_digest;
+	// 			}
+
+	// 			slot_num += 1;
+	// 		};
+
+	// 		digest.push(<DigestItem as CompatibleDigestItem>::babe_pre_digest(babe_pre_digest));
+
+	// 		let mut proposer = proposer_factory.init(&parent_header).unwrap();
+	// 		let new_block = futures03::executor::block_on(proposer.propose(
+	// 			inherent_data,
+	// 			digest,
+	// 			std::time::Duration::from_secs(1),
+	// 		)).expect("Error making test block");
+
+	// 		let (new_header, new_body) = new_block.deconstruct();
+	// 		let pre_hash = new_header.hash();
+	// 		// sign the pre-sealed hash of the block and then
+	// 		// add it to a digest item.
+	// 		let to_sign = pre_hash.encode();
+	// 		let signature = alice.sign(&to_sign[..]);
+	// 		let item = <DigestItem as CompatibleDigestItem>::babe_seal(
+	// 			signature,
+	// 		);
+	// 		slot_num += 1;
+
+	// 		BlockImportParams {
+	// 			origin: BlockOrigin::File,
+	// 			header: new_header,
+	// 			justification: None,
+	// 			post_digests: vec![item],
+	// 			body: Some(new_body),
+	// 			finalized: true,
+	// 			auxiliary: Vec::new(),
+	// 			fork_choice: ForkChoiceStrategy::LongestChain,
+	// 		}
+	// 	};
+
+	// 	let bob = Arc::new(AccountKeyring::Bob.pair());
+	// 	let charlie = Arc::new(AccountKeyring::Charlie.pair());
+
+	// 	let mut index = 0;
+	// 	let extrinsic_factory = |service: &SyncService<<Factory as ServiceFactory>::FullService>| {
+	// 		let amount = 5 * CENTS;
+	// 		let to = AddressPublic::from_raw(bob.public().0);
+	// 		let from = AddressPublic::from_raw(charlie.public().0);
+	// 		let genesis_hash = service.get().client().block_hash(0).unwrap().unwrap();
+	// 		let signer = charlie.clone();
+
+	// 		let function = Call::Balances(BalancesCall::transfer(to.into(), amount));
+
+	// 		let check_era = system::CheckEra::from(Era::Immortal);
+	// 		let check_nonce = system::CheckNonce::from(index);
+	// 		let check_weight = system::CheckWeight::from();
+	// 		let take_fees = balances::TakeFees::from(0);
+	// 		let extra = (check_era, check_nonce, check_weight, take_fees);
+
+	// 		let raw_payload = (function, extra.clone(), genesis_hash);
+	// 		let signature = raw_payload.using_encoded(|payload| if payload.len() > 256 {
+	// 			signer.sign(&blake2_256(payload)[..])
+	// 		} else {
+	// 			signer.sign(payload)
+	// 		});
+	// 		let xt = UncheckedExtrinsic::new_signed(
+	// 			raw_payload.0,
+	// 			from.into(),
+	// 			signature.into(),
+	// 			extra,
+	// 		).encode();
+	// 		let v: Vec<u8> = Decode::decode(&mut xt.as_slice()).unwrap();
+
+	// 		index += 1;
+	// 		OpaqueExtrinsic(v)
+	// 	};
+
+	// 	service_test::sync::<Factory, _, _>(
+	// 		chain_spec,
+	// 		block_factory,
+	// 		extrinsic_factory,
+	// 	);
+	// }
+
 	#[test]
 	#[ignore]
-<<<<<<< HEAD
-=======
-	fn test_sync() {
-		let chain_spec = crate::chain_spec::tests::integration_test_config_with_single_authority();
-
-		let alice = Arc::new(Sr25519Keyring::Alice.pair());
-		let mut slot_num = 1u64;
-		let block_factory = |service: &SyncService<<Factory as ServiceFactory>::FullService>| {
-			let service = service.get();
-			let mut inherent_data = service
-				.config
-				.custom
-				.inherent_data_providers
-				.create_inherent_data()
-				.expect("Creates inherent data.");
-			inherent_data.replace_data(finality_tracker::INHERENT_IDENTIFIER, &1u64);
-
-			let parent_id = BlockId::number(service.client().info().chain.best_number);
-			let parent_header = service.client().header(&parent_id).unwrap().unwrap();
-			let mut proposer_factory = substrate_basic_authorship::ProposerFactory {
-				client: service.client(),
-				transaction_pool: service.transaction_pool(),
-			};
-
-			let mut digest = Digest::<H256>::default();
-
-			// even though there's only one authority some slots might be empty,
-			// so we must keep trying the next slots until we can claim one.
-			let babe_pre_digest = loop {
-				inherent_data.replace_data(timestamp::INHERENT_IDENTIFIER, &(slot_num * SLOT_DURATION));
-				if let Some(babe_pre_digest) = babe::test_helpers::claim_slot(
-					&*service.client(),
-					&parent_id,
-					slot_num,
-					&alice,
-					(278, 1000),
-				) {
-					break babe_pre_digest;
-				}
-
-				slot_num += 1;
-			};
-
-			digest.push(<DigestItem as CompatibleDigestItem>::babe_pre_digest(babe_pre_digest));
-
-			let mut proposer = proposer_factory.init(&parent_header).unwrap();
-			let new_block = futures03::executor::block_on(proposer.propose(
-				inherent_data,
-				digest,
-				std::time::Duration::from_secs(1),
-			)).expect("Error making test block");
-
-			let (new_header, new_body) = new_block.deconstruct();
-			let pre_hash = new_header.hash();
-			// sign the pre-sealed hash of the block and then
-			// add it to a digest item.
-			let to_sign = pre_hash.encode();
-			let signature = alice.sign(&to_sign[..]);
-			let item = <DigestItem as CompatibleDigestItem>::babe_seal(
-				signature,
-			);
-			slot_num += 1;
-
-			BlockImportParams {
-				origin: BlockOrigin::File,
-				header: new_header,
-				justification: None,
-				post_digests: vec![item],
-				body: Some(new_body),
-				finalized: true,
-				auxiliary: Vec::new(),
-				fork_choice: ForkChoiceStrategy::LongestChain,
-			}
-		};
-
-		let bob = Arc::new(AccountKeyring::Bob.pair());
-		let charlie = Arc::new(AccountKeyring::Charlie.pair());
-
-		let mut index = 0;
-		let extrinsic_factory = |service: &SyncService<<Factory as ServiceFactory>::FullService>| {
-			let amount = 5 * CENTS;
-			let to = AddressPublic::from_raw(bob.public().0);
-			let from = AddressPublic::from_raw(charlie.public().0);
-			let genesis_hash = service.get().client().block_hash(0).unwrap().unwrap();
-			let signer = charlie.clone();
-
-			let function = Call::Balances(BalancesCall::transfer(to.into(), amount));
-
-			let check_era = system::CheckEra::from(Era::Immortal);
-			let check_nonce = system::CheckNonce::from(index);
-			let check_weight = system::CheckWeight::from();
-			let take_fees = balances::TakeFees::from(0);
-			let extra = (check_era, check_nonce, check_weight, take_fees);
-
-			let raw_payload = (function, extra.clone(), genesis_hash);
-			let signature = raw_payload.using_encoded(|payload| if payload.len() > 256 {
-				signer.sign(&blake2_256(payload)[..])
-			} else {
-				signer.sign(payload)
-			});
-			let xt = UncheckedExtrinsic::new_signed(
-				raw_payload.0,
-				from.into(),
-				signature.into(),
-				extra,
-			).encode();
-			let v: Vec<u8> = Decode::decode(&mut xt.as_slice()).unwrap();
-
-			index += 1;
-			OpaqueExtrinsic(v)
-		};
-
-		service_test::sync::<Factory, _, _>(
-			chain_spec,
-			block_factory,
-			extrinsic_factory,
-		);
-	}
-
-	#[test]
-	#[ignore]
->>>>>>> e5dbdf5a
 	fn test_consensus() {
 		use super::Factory;
 
