--- conflicted
+++ resolved
@@ -37,42 +37,23 @@
 #[cfg(test)]
 mod tests {
 	use super::Executor;
-	use {balances, contracts, indices, staking, system, timestamp};
+	use {balances, contracts, indices, system, timestamp};
 	use runtime_io;
 	use substrate_executor::WasmExecutor;
 	use parity_codec::{Encode, Decode, Joiner};
-<<<<<<< HEAD
-	use runtime_support::{Hashable, StorageValue, StorageMap, traits::Currency};
-	use state_machine::{CodeExecutor, Externalities, TestExternalities as CoreTestExternalities};
-	use primitives::{
-		twox_128, blake2_256, Blake2Hasher, NeverNativeValue,
-		NativeOrEncoded
-	};
-	use node_primitives::{Hash, BlockNumber};
-	use runtime_primitives::traits::{Header as HeaderT, Hash as HashT};
-	use runtime_primitives::weights::{IDEAL_TRANSACTIONS_WEIGHT, WeightMultiplier};
-	use runtime_primitives::{ApplyOutcome, ApplyError, ApplyResult};
-=======
-	use keyring::{AccountKeyring, Ed25519Keyring, Sr25519Keyring};
 	use runtime_support::{Hashable, StorageValue, StorageMap, assert_eq_error_rate, traits::Currency};
 	use state_machine::{CodeExecutor, Externalities, TestExternalities as CoreTestExternalities};
-	use primitives::{ twox_128, blake2_256, Blake2Hasher, ChangesTrieConfiguration, NeverNativeValue, NativeOrEncoded};
-	use node_primitives::{Hash, BlockNumber, AccountId, Balance, Index};
+	use primitives::{twox_128, blake2_256, Blake2Hasher, NeverNativeValue, NativeOrEncoded};
+	use node_primitives::{Hash, BlockNumber, Balance, Index};
 	use runtime_primitives::traits::{Header as HeaderT, Hash as HashT, Convert};
-	use runtime_primitives::{generic::Era, ApplyOutcome, ApplyError, ApplyResult, Perbill};
+	use runtime_primitives::{generic::Era, ApplyOutcome, ApplyError, ApplyResult};
 	use runtime_primitives::weights::{WeightMultiplier, GetDispatchInfo};
->>>>>>> 713ba033
 	use contracts::ContractAddressFor;
 	use system::{EventRecord, Phase};
 	use node_runtime::{
 		Header, Block, UncheckedExtrinsic, CheckedExtrinsic, Call, Runtime, Balances, BuildStorage,
-<<<<<<< HEAD
-		System, Event, CENTS, DOLLARS,
-=======
-		GenesisConfig, BalancesConfig, SessionConfig, StakingConfig, System, SystemConfig,
-		GrandpaConfig, IndicesConfig, ContractsConfig, Event, SessionKeys, SignedExtra,
+		System, Event, SignedExtra,
 		TransferFee, TransactionBaseFee, TransactionByteFee,
->>>>>>> 713ba033
 	};
 	use node_runtime::constants::currency::*;
 	use node_runtime::impls::WeightToFee;
@@ -99,10 +80,10 @@
 
 	type TestExternalities<H> = CoreTestExternalities<H, u64>;
 
-<<<<<<< HEAD
 	fn sign(xt: CheckedExtrinsic) -> UncheckedExtrinsic {
 		node_testing::keyring::sign(xt, GENESIS_HASH)
-=======
+	}
+
 	/// Default transfer fee
 	fn transfer_fee<E: Encode>(extrinsic: &E) -> Balance {
 		let length_fee = TransactionBaseFee::get() +
@@ -115,55 +96,6 @@
 		// weight = <system::Module<Runtime>>::next_weight_multiplier().apply_to(weight);
 		let weight_fee = <Runtime as balances::Trait>::WeightToFee::convert(weight);
 		length_fee + weight_fee + TransferFee::get()
-	}
-
-	fn alice() -> AccountId {
-		AccountKeyring::Alice.into()
-	}
-
-	fn bob() -> AccountId {
-		AccountKeyring::Bob.into()
-	}
-
-	fn charlie() -> AccountId {
-		AccountKeyring::Charlie.into()
-	}
-
-	fn dave() -> AccountId {
-		AccountKeyring::Dave.into()
-	}
-
-	fn eve() -> AccountId {
-		AccountKeyring::Eve.into()
-	}
-
-	fn ferdie() -> AccountId {
-		AccountKeyring::Ferdie.into()
-	}
-
-	fn sign(xt: CheckedExtrinsic) -> UncheckedExtrinsic {
-		match xt.signed {
-			Some((signed, extra)) => {
-				let payload = (xt.function, extra.clone(), GENESIS_HASH);
-				let key = AccountKeyring::from_public(&signed).unwrap();
-				let signature = payload.using_encoded(|b| {
-					if b.len() > 256 {
-						key.sign(&runtime_io::blake2_256(b))
-					} else {
-						key.sign(b)
-					}
-				}).into();
-				UncheckedExtrinsic {
-					signature: Some((indices::address::Address::Id(signed), signature, extra)),
-					function: payload.0,
-				}
-			}
-			None => UncheckedExtrinsic {
-				signature: None,
-				function: xt.function,
-			},
-		}
->>>>>>> 713ba033
 	}
 
 	fn signed_extra(nonce: Index, extra_fee: Balance) -> SignedExtra {
@@ -338,92 +270,11 @@
 		});
 	}
 
-<<<<<<< HEAD
 	fn new_test_ext(code: &[u8], support_changes_trie: bool) -> TestExternalities<Blake2Hasher> {
 		let mut ext = TestExternalities::new_with_code_with_children(
 			code,
 			node_testing::genesis::config(support_changes_trie).build_storage().unwrap(),
 		);
-
-=======
-	fn to_session_keys(
-		ed25519_keyring: &Ed25519Keyring,
-		sr25519_keyring: &Sr25519Keyring,
-	) -> SessionKeys {
-		SessionKeys {
-			ed25519: ed25519_keyring.to_owned().into(),
-			sr25519: sr25519_keyring.to_owned().into(),
-		}
-	}
-
-	fn new_test_ext(code: &[u8], support_changes_trie: bool) -> TestExternalities<Blake2Hasher> {
-		let mut ext = TestExternalities::new_with_code_with_children(code, GenesisConfig {
-			babe: Some(Default::default()),
-			system: Some(SystemConfig {
-				changes_trie_config: if support_changes_trie { Some(ChangesTrieConfiguration {
-					digest_interval: 2,
-					digest_levels: 2,
-				}) } else { None },
-				..Default::default()
-			}),
-			indices: Some(IndicesConfig {
-				ids: vec![alice(), bob(), charlie(), dave(), eve(), ferdie()],
-			}),
-			balances: Some(BalancesConfig {
-				balances: vec![
-					(alice(), 111 * DOLLARS),
-					(bob(), 100 * DOLLARS),
-					(charlie(), 100_000_000 * DOLLARS),
-					(dave(), 111 * DOLLARS),
-					(eve(), 101 * DOLLARS),
-					(ferdie(), 100 * DOLLARS),
-				],
-				vesting: vec![],
-			}),
-			session: Some(SessionConfig {
-				keys: vec![
-					(alice(), to_session_keys(
-						&Ed25519Keyring::Alice,
-						&Sr25519Keyring::Alice,
-					)),
-					(bob(), to_session_keys(
-						&Ed25519Keyring::Bob,
-						&Sr25519Keyring::Bob,
-					)),
-					(charlie(), to_session_keys(
-						&Ed25519Keyring::Charlie,
-						&Sr25519Keyring::Charlie,
-					)),
-				]
-			}),
-			staking: Some(StakingConfig {
-				current_era: 0,
-				stakers: vec![
-					(dave(), alice(), 111 * DOLLARS, staking::StakerStatus::Validator),
-					(eve(), bob(), 100 * DOLLARS, staking::StakerStatus::Validator),
-					(ferdie(), charlie(), 100 * DOLLARS, staking::StakerStatus::Validator)
-				],
-				validator_count: 3,
-				minimum_validator_count: 0,
-				offline_slash: Perbill::zero(),
-				offline_slash_grace: 0,
-				invulnerables: vec![alice(), bob(), charlie()],
-			}),
-			democracy: Some(Default::default()),
-			collective_Instance1: Some(Default::default()),
-			collective_Instance2: Some(Default::default()),
-			elections: Some(Default::default()),
-			contracts: Some(ContractsConfig {
-				current_schedule: Default::default(),
-				gas_price: 1 * MILLICENTS,
-			}),
-			sudo: Some(Default::default()),
-			im_online: Some(Default::default()),
-			grandpa: Some(GrandpaConfig {
-				authorities: vec![],
-			}),
-		}.build_storage().unwrap());
->>>>>>> 713ba033
 		ext.changes_trie_storage().insert(0, GENESIS_HASH.into(), Default::default());
 		ext
 	}
